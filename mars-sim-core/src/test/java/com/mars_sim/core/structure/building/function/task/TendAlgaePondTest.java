--- conflicted
+++ resolved
@@ -43,12 +43,7 @@
         var task = new TendAlgaePond(p, pond, TendAlgaePond.HARVESTING);
         assertFalse("Harvesting task created", task.isDone());
 
-<<<<<<< HEAD
-        var remaining = executeTask(p, task, 3000);
-        assertGreaterThan("Remaining Task time", 0D, remaining);
-=======
         executeTaskForDuration(p, task, 1.1 * TendAlgaePond.MAX_HARVESTING);
->>>>>>> 7ddd381a
 
         assertTrue("Harvesting task completed", task.isDone());       
 
