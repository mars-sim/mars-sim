--- conflicted
+++ resolved
@@ -80,15 +80,9 @@
 		}
 		
 		if (!canWalk) {
-<<<<<<< HEAD
-			logger.severe(robot, 30_000L, "Unable to walk to robotic station in " 
-					+ robot.getBuildingLocation() + ".");
-		}
-=======
 			// Future: at this point. May switch to wireless charging that would be slower
 			
 			isWirelessCharge = true;
->>>>>>> 677e6f03
 			
 			logger.info(robot, 30_000L, "Switching to wireless charging. "
 					+ "Unable to find a robotic station. Current building: " 
