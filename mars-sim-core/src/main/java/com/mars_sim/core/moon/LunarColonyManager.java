--- conflicted
+++ resolved
@@ -64,10 +64,7 @@
 	public void setMaxColonies(int max) {
 		// Don't exceed the number of predefined colony specs.
 		this.maxColonies = Math.min(max, colonySpecs.size());
-<<<<<<< HEAD
 		logger.info("Maximum number of lunar colonies set to " + this.maxColonies);
-=======
->>>>>>> 9498f862
 	}
 
 	/**
@@ -110,11 +107,7 @@
 	public boolean timePassing(ClockPulse pulse) {
 		lunarWorld.timePassing(pulse);
 		
-<<<<<<< HEAD
-		if ((colonies.size() < maxColonies) && (RandomUtil.getRandomInt(100) <= 5)) {
-=======
 		if ((colonies.size() < maxColonies) && (RandomUtil.getRandomInt(100) == 1)) {
->>>>>>> 9498f862
 			addColony();
 		}
 					
