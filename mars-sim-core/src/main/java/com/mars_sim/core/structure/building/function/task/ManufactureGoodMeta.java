/**
 * Mars Simulation Project
 * ManufactureGoodMeta.java
 * @date 2024-09-09
 * @author Scott Davis
 */
package com.mars_sim.core.structure.building.function.task;

import java.util.ArrayList;
import java.util.List;

import com.mars_sim.core.data.RatingScore;
import com.mars_sim.core.goods.GoodsManager.CommerceType;
<<<<<<< HEAD
import com.mars_sim.core.logging.SimLogger;
=======
>>>>>>> 504d51cb
import com.mars_sim.core.manufacture.ManufactureProcessInfo;
import com.mars_sim.core.person.Person;
import com.mars_sim.core.person.ai.SkillManager;
import com.mars_sim.core.person.ai.SkillType;
import com.mars_sim.core.person.ai.fav.FavoriteType;
import com.mars_sim.core.person.ai.job.util.JobType;
import com.mars_sim.core.person.ai.task.util.MetaTask;
import com.mars_sim.core.person.ai.task.util.SettlementMetaTask;
import com.mars_sim.core.person.ai.task.util.SettlementTask;
import com.mars_sim.core.person.ai.task.util.Task;
import com.mars_sim.core.person.ai.task.util.TaskFactory;
import com.mars_sim.core.person.ai.task.util.TaskTrait;
import com.mars_sim.core.robot.Robot;
import com.mars_sim.core.robot.RobotType;
import com.mars_sim.core.structure.OverrideType;
import com.mars_sim.core.structure.Settlement;
import com.mars_sim.core.structure.building.Building;
import com.mars_sim.core.structure.building.function.Manufacture;
import com.mars_sim.core.tool.Msg;

/**
 * Meta task for the ManufactureGood task.
 */
public class ManufactureGoodMeta extends MetaTask
    implements SettlementMetaTask, TaskFactory {

	/** Default logger. */
<<<<<<< HEAD
	private static final SimLogger logger = SimLogger.getLogger(ManufactureGoodMeta.class.getName());
=======
	// May add back private static final SimLogger logger = SimLogger.getLogger(ManufactureGoodMeta.class.getName())
>>>>>>> 504d51cb
	
	
    /**
     * A potential job to manufacture goods
     */
    private static class ManufactureGoodJob extends SettlementTask {

		private static final long serialVersionUID = 1L;
        private int minSkill;

        public ManufactureGoodJob(SettlementMetaTask owner, Building target, int minSkill, RatingScore score) {
            super(owner, "Manufacture goods", target, score);
             this.minSkill = minSkill;
        }

        @Override
        public Task createTask(Person person) {
            return new ManufactureGood(person, getBuilding());
        }

        @Override
        public Task createTask(Robot robot) {
			return new ManufactureGood(robot, getBuilding());
        }

        protected int getMinSkill() {
            return minSkill;
        }

        public Building getBuilding() {
            return (Building) getFocus();
        }
    }
    
    /** Task name */
    private static final String NAME = Msg.getString(
            "Task.description.manufactureGood"); //$NON-NLS-1$

    private static final int MAX_SKILL = 99;
    
    public ManufactureGoodMeta() {
		super(NAME, WorkerType.BOTH, TaskScope.WORK_HOUR);
		setFavorite(FavoriteType.TINKERING);
		setTrait(TaskTrait.ARTISTIC);
		setPreferredJob(JobType.ARCHITECT, JobType.CHEMIST,
						JobType.ENGINEER, JobType.PHYSICIST, JobType.TECHNICIAN);
                        
        addPreferredRobot(RobotType.MAKERBOT);
        addPreferredRobot(RobotType.REPAIRBOT);
        addPreferredRobot(RobotType.MEDICBOT);
        addPreferredRobot(RobotType.CONSTRUCTIONBOT);
	}

    /**
     * Assesses a Person for a specific SettlementTask of this type.
     * 
     * @param t The Settlement task being evaluated
     * @param p Person in question
     * @return A new rating score applying the Person's modifiers
     */
    @Override
    public RatingScore assessPersonSuitability(SettlementTask t, Person p) {
        RatingScore score = RatingScore.ZERO_RATING;
        if (p.isInSettlement()
                && p.getPhysicalCondition().isFitByLevel(1000, 70, 1000)) {
            ManufactureGoodJob mgj = (ManufactureGoodJob)t;

            // Check person has minimum skill
            SkillManager skillManager = p.getSkillManager();
		    int skill = skillManager.getEffectiveSkillLevel(SkillType.MATERIALS_SCIENCE);
            if (skill < mgj.getMinSkill()) {
                return RatingScore.ZERO_RATING;
            }
            score = super.assessPersonSuitability(t, p);
            score = assessBuildingSuitability(score, mgj.getBuilding(), p);

        }

        return score;
    }

    /**
     * Assesses a Robot for a specific SettlementTask of this type.
     * 
     * @param t The Settlement task being evaluated
     * @param r Robot in question
     * @return A new rating score applying the Person's modifiers
     */
    @Override
    public RatingScore assessRobotSuitability(SettlementTask t, Robot r) {
        RatingScore score = RatingScore.ZERO_RATING;
        if (r.isInSettlement()) {
            ManufactureGoodJob mgj = (ManufactureGoodJob)t;

            // Check person has minimum skill
            SkillManager skillManager = r.getSkillManager();
		    int skill = skillManager.getEffectiveSkillLevel(SkillType.MATERIALS_SCIENCE);
            if (skill < mgj.getMinSkill()) {
                return RatingScore.ZERO_RATING;
            }
            score = new RatingScore(mgj.getScore());
            score.addModifier("performance", r.getPerformanceRating());
        }

        return score;
    }


    /**
     * Finds any building that have manufacturing processing needing help and creates a
     * SettlementTask for each one.
     * 
     * @param settlement Place to assess
     */
    @Override
    public List<SettlementTask> getSettlementTasks(Settlement settlement) {
        List<SettlementTask> result = new ArrayList<>();
        if (settlement.getProcessOverride(OverrideType.MANUFACTURE)) {
        	return result;
        }
        
        // Find anything that can be worked on
        for (Building potentialBuilding :
                ManufactureGood.getAvailableManufacturingBuilding(settlement, MAX_SKILL)) {
            
            Manufacture m = potentialBuilding.getManufacture();

            int minSkill = MAX_SKILL;
            int maxSkill = 0; 
            for (ManufactureProcessInfo info : m.getPossibleManufactureProcesses()) {
                int skillRequired = info.getSkillLevelRequired();
                minSkill = Math.min(minSkill, skillRequired);
                maxSkill = Math.max(maxSkill, skillRequired);
            }

            // Create a task for this building
            if (minSkill < MAX_SKILL) {
            	int work = 0;
            	
                if (ManufactureGood.hasProcessRequiringWork(potentialBuilding, minSkill)) {
                	work = 100;
                }
                
<<<<<<< HEAD
                RatingScore score = new RatingScore(100 + work);
=======
                RatingScore score = new RatingScore(100.0 + work);
>>>>>>> 504d51cb
                
	            score = applyCommerceFactor(score, settlement, CommerceType.MANUFACTURING);

                score.addBase(SKILL_MODIFIER, 1D + (maxSkill * 0.075D));
                
                result.add(new ManufactureGoodJob(this, potentialBuilding, minSkill, score));
            }
        }
 
        return result;
    }

    /**
     * Creates a default ManufactureGood job.
     * 
     * @param person Person doing the task
     */
    @Override
    public Task constructInstance(Person person) {
        return new ManufactureGood(person);
    }

    /**
     * Creates a default ManufactureGood job.
     * 
     * @param robot Robot doing the task
     */
    @Override
    public Task constructInstance(Robot robot) {
        return new ManufactureGood(robot);
    }
}<|MERGE_RESOLUTION|>--- conflicted
+++ resolved
@@ -11,10 +11,6 @@
 
 import com.mars_sim.core.data.RatingScore;
 import com.mars_sim.core.goods.GoodsManager.CommerceType;
-<<<<<<< HEAD
-import com.mars_sim.core.logging.SimLogger;
-=======
->>>>>>> 504d51cb
 import com.mars_sim.core.manufacture.ManufactureProcessInfo;
 import com.mars_sim.core.person.Person;
 import com.mars_sim.core.person.ai.SkillManager;
@@ -42,11 +38,7 @@
     implements SettlementMetaTask, TaskFactory {
 
 	/** Default logger. */
-<<<<<<< HEAD
-	private static final SimLogger logger = SimLogger.getLogger(ManufactureGoodMeta.class.getName());
-=======
 	// May add back private static final SimLogger logger = SimLogger.getLogger(ManufactureGoodMeta.class.getName())
->>>>>>> 504d51cb
 	
 	
     /**
@@ -190,11 +182,7 @@
                 	work = 100;
                 }
                 
-<<<<<<< HEAD
-                RatingScore score = new RatingScore(100 + work);
-=======
                 RatingScore score = new RatingScore(100.0 + work);
->>>>>>> 504d51cb
                 
 	            score = applyCommerceFactor(score, settlement, CommerceType.MANUFACTURING);
 
