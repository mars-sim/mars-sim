/*
 * Mars Simulation Project
 * SurfaceFeatures.java
 * @date 2022-07-25
 * @author Scott Davis
 */
package org.mars_sim.msp.core.environment;

import java.io.IOException;
import java.io.ObjectInputStream;
import java.io.Serializable;
import java.util.ArrayList;
import java.util.Collection;
import java.util.HashMap;
import java.util.HashSet;
import java.util.Iterator;
import java.util.List;
import java.util.Map;
import java.util.Set;

import org.mars_sim.msp.core.Coordinates;
import org.mars_sim.msp.core.Simulation;
import org.mars_sim.msp.core.logging.SimLogger;
import org.mars_sim.msp.core.person.ai.mission.Mining;
import org.mars_sim.msp.core.structure.Settlement;
import org.mars_sim.msp.core.time.ClockPulse;
import org.mars_sim.msp.core.time.MarsTime;
import org.mars_sim.msp.core.time.MasterClock;
import org.mars_sim.msp.core.time.Temporal;
import org.mars_sim.msp.core.tool.RandomUtil;


/**
 * SurfaceFeatures represents the surface terrain and landmarks of the virtual
 * Mars.
 */
public class SurfaceFeatures implements Serializable, Temporal {

	private static final long serialVersionUID = 1L;

	public static final SimLogger logger = SimLogger.getLogger(SurfaceFeatures.class.getName());

	public static final int OPTICAL_DEPTH_REFRESH = 3;

	/** Maximum mineral concentration estimation diff from actual. */
	private static final int MINERAL_ESTIMATION_VARIANCE = 10;

	/** Maximum mineral estimation */
	private static final double MINERAL_ESTIMATION_MAX = 100D;

	// This is the so-called "solar constant" of Mars (not really a constant per
	// se), which is the flux of solar radiation at the top of the atmosphere (TOA)
	// at the mean distance a between Mars and the sun.
	// Note: at the top of the Mars atmosphere
	// The solar irradiance at Mars' mean distance from the Sun (1.52 AU) is S0 =
	// 590 Wm-2.
	// This is about 44% of the Earth's solar constant (1350 Wm-2).
	// At perihelion (1.382 AU), the maximum available irradiance is S = 717 Wm-2,
	// while at apohelion (1.666 AU) the maximum is S = 493 Wm-2.
	// see
	// http://ccar.colorado.edu/asen5050/projects/projects_2001/benoit/solar_irradiance_on_mars.htm

	private static final double COSZ_THRESHOLD = 0.04;
	
	public static final int SUNLIGHT_THRESHOLD = 20;
	
	public static final int MEAN_SOLAR_IRRADIANCE = 586; // in flux or [W/m2] = 1371 / (1.52*1.52)
	
	public static final int MAX_SOLAR_IRRADIANCE = 717;
	
	public static final int MIN_SOLAR_IRRADIANCE = 493;

	private static final double HALF_PI = Math.PI / 2;

	private static final double THREE_HALF_PI = 1.5 * Math.PI;

	private static final double OPTICAL_DEPTH_STARTING = 0.2342;

	// non static instances
	private MineralMap mineralMap;
	private AreothermalMap areothermalMap;

	/** The locations that have been explored and/or mined. */
	private List<ExploredLocation> exploredLocations;
	/** The most recent value of optical depth by Coordinate. */
	private transient Map<Coordinates, Double> opticalDepthMap = new HashMap<>();
	/** The most recent value of solar irradiance by Coordinate. */
	private transient Map<Coordinates, Double> currentIrradiance = new HashMap<>();

	private MasterClock clock;
	private Weather weather;
	private OrbitInfo orbitInfo;
	
	private static TerrainElevation terrainElevation;

	/**
	 * Constructor.
	 *
	 * @throws Exception when error in creating surface features.
	 */
	public SurfaceFeatures(MasterClock mc, OrbitInfo oi, Weather w) {
		clock = mc;
		orbitInfo = oi;
		weather = w;
		w.setSurfaceFeatures(this);
		
		terrainElevation = new TerrainElevation();
		
		mineralMap = new RandomMineralMap();
		exploredLocations = new ArrayList<>(); 
		areothermalMap = new AreothermalMap();
	}

	/**
	 * Returns the terrain elevation.
	 *
	 * @return terrain elevation
	 */
	public TerrainElevation getTerrainElevation() {
		if (terrainElevation == null) {
				terrainElevation = new TerrainElevation();
		}
		return terrainElevation;
	}


	/**
	 * Gets the optical depth due to the martian dust.
	 *
	 * @param location
	 * @return
	 */
	public double getOpticalDepth(Coordinates location) {
		if (!opticalDepthMap.isEmpty()) {
			Double value = opticalDepthMap.get(location);
			if (value != null)
				return value.doubleValue();
		}

		return computeOpticalDepth(location);
	}

	/**
	 * Computes the optical depth due to the martian dust.
	 *
	 * @param location
	 * @return tau
	 */
	private synchronized double computeOpticalDepth(Coordinates location) {

		double tau = 0;

		// Reference :
		// See Chapter 2.3.1 and equation (2.44,45) on page 63 from the book "Mars:
		// Prospective Energy and Material Resources" by Badescu, Springer 2009.
				
		// Optical depth is well correlated to the daily variation of surface pressure
		// and to the standard deviation of daily surface pressure
		// The lower the value of tau, the clearer the sky
				
		// Note: tau has an "inverse" relationship with the daily global solar
		// irradiance in Fig 2.8.

		double newTau = 0.2237 * weather.getDailyVariationAirPressure(location);

		// Equation: tau = 0.2342 + 0.2247 * yestersolAirPressureVariation;
		// the starting value for opticalDepth is 0.2342. See Ref below
		if (opticalDepthMap.containsKey(location))
			tau = (.9 * opticalDepthMap.get(location) 
				 + .1 * (OPTICAL_DEPTH_STARTING 
						+ newTau
						+ weather.getWindSpeed(location) / 20));
		else {
			tau = OPTICAL_DEPTH_STARTING + newTau;
		}

		// Make tau oscillate between .1 and 6 
		if (tau > 3.0)
			tau = tau - RandomUtil.getRandomDouble((6.0 - tau)/36.0);
		else 
			tau = tau + RandomUtil.getRandomDouble((tau - .1)/36.0);
		
		// According to R. M. Haberlet Et al. Page 860, Table IV,
		// tau is usually between .1 and 6 on the surface of Mars
		
		// Notes:
		// (1) during relatively periods of clear sky, typical values for optical depth
		// were between 0.2 and 0.5
		// (2) typical observable range is between .32 and .52 (average is 42%).
		// (3) From Viking data, at no time did the optical depth fall below 0.18

		// Based on https://www.researchgate.net/publication/343794062_The_Mars_Dust_Activity_Database_MDAD_A_comprehensive_statistical_study_of_dust_storm_sequences
		
		// 1. Period of major dust storms Between L_s = 215 to L_s = 305
		// 2. At L_s = 250.87, which is the perihelion, dust storm occurrence is the highest
		// 3. In northern hemisphere, organized dust storm sequences are most prevalent 
		//    during fall and late winter between Ls (140 to 250) and Ls (300 to 360).
		// 4. For southern hemisphere, it's between Ls (10 to 70) and Ls (120 to 180).
		// 5. Dust storm sequences most often originate in Acidalia, the ASV region, Utopia, Hellas, Arcadia.
		// 6. Dust storm sequences occur in three seasonal windows, with L=140—250 the primary season.
		
		// Get the instantaneous areocentric longitude
		double areoLon = Math.round(orbitInfo.getSunAreoLongitude());
		
		double phi = location.getPhi();
		boolean isNorthern = false;

		if (phi >= 0 && phi <= HALF_PI) {
			isNorthern = true;
		}
		
		if ((isNorthern && (areoLon > 140 && areoLon < 250) || (areoLon > 300 && areoLon < 360))
			|| (!isNorthern && (areoLon > 10 && areoLon < 70) || (areoLon > 120 && areoLon < 180))) {
			tau = tau + RandomUtil.getRandomDouble((tau - .1)/36.0);
		}
		
		tau = Math.round(tau * 1000.0)/1000.0;
		
		// Save tau onto opticalDepthMap
		opticalDepthMap.put(location, tau);
		
		return tau;
	}

	/**
	 * Returns a float value representing the current sunlight conditions at a
	 * particular location.
	 *
	 * @return value from 0.0 - 1.0; 0.0 represents night time darkness. 1.0
	 *         represents daylight. Values in between 0.0 and 1.0 represent twilight
	 *         conditions.
	 */
	public double getSurfaceSunlightRatio(Coordinates location) {
		double result = 1D;

		// Method 1:
//        double angleFromSun = sunDirection.getAngle(location);
//        //System.out.print ("z1 : "+  Math.round(angleFromSun * 180D / Math.PI * 1000D)/1000D + "   ");
//
//        double twilightzone = .2D; // or ~6 deg // Angle width of twilight border (radians)
//
//        if (angleFromSun < (HALF_PI) - (twilightzone / 2D)) {
//            result = 1D;
//        } else if (angleFromSun > (HALF_PI) + (twilightzone / 2D)) {
//            result = 0D;
//        } else {
//            double twilightAngle = angleFromSun - ((HALF_PI) - (twilightzone / 2D));
//            result = 1D - (twilightAngle / twilightzone);
//        }
//
//        // NOTE: Below is the numerically shortened equivalent of the above if-else block
//        if (angleFromSun  < 1.4708) {
//            result = 1D;
//        } else if (angleFromSun  > 1.6708) {
//            result = 0D;
//        } else {
//            //double twilightAngle = z - 1.6708;
//            result = 8.354 - 5 * angleFromSun;
//        }

		// Method 2:
		double z = orbitInfo.getSolarZenithAngle(location);
		// System.out.println("z2 : " + Math.round(z * 180D / Math.PI * 1000D)/1000D);

		// double twilight zone = .2D;
		if (z < 1.4708) {
			result = 1D;
		} else if (z > 1.6708) {
			result = 0D;
		} else {
			// double twilightAngle = z - 1.6708;
			result = 8.354 - 5 * z;
		}

		return result;
	}

	/**
	 * Calculates the solar irradiance ratio (between 0 and 1) at a particular location on Mars.
	 *
	 * @param location the coordinate location on Mars.
	 * @return (between 0 and 1)
	 */
	public double getSunlightRatio(Coordinates location) {
		  return Math.round(getSolarIrradiance(location)
				  / MAX_SOLAR_IRRADIANCE * 100D)/100D;
	}

	/**
	 * Calculates the solar irradiance at a particular location on Mars.
	 *
	 * @param location the coordinate location on Mars.
	 * @return solar irradiance (W/m2)
	 */
	public double getSolarIrradiance(Coordinates location) {
		if (!currentIrradiance.isEmpty()) {
			Double value = currentIrradiance.get(location);
			if (value != null)
				return value.doubleValue();
			return 0;
		}

		return calculateSolarIrradiance(location);
	}

	/**
	 * Calculates the solar irradiance.
	 *
	 * @param location
	 * @return
	 */
	private synchronized double calculateSolarIrradiance(Coordinates location) {
		
		// Approach 1 (Not in use)
//		double s1 = 0;
//      double L_s = mars.getOrbitInfo().getL_s();
//      double e = OrbitInfo.ECCENTRICITY;
//    	double z = mars.getOrbitInfo().getSolarZenithAngle(phi);
//    	double num =  1 + e * Math.cos( (L_s - 248) /180D * Math.PI);
//    	double den = 1 - e * e;
//    	s1 = MEAN_SOLAR_IRRADIANCE * Math.cos(z) * num / den * num / den  ;

		
		// Approach 2 consists of 5 parts
		
		// g0: direct solar irradiance at the top of the atmosphere
		double g0 = 0;
		// gh: global irradiance on a horizontal surface
		double gh = 0;
		// gbh: direct beam irradiance on a horizontal surface
		double gbh = 0;
		// gdh: diffuse irradiance on a horizontal surface
		double gdh = 0;
		// The effect of being in twilight zones
//		double twilight = 1;
		
		// PART 1 : COSINE SOLAR ZENITH ANGLE

		// Obtains the cosine solar zenith angle
		double cosZ = orbitInfo.getCosineSolarZenithAngle(location);
		// Find zenith angle (from 0 to 2 pi)
		double z = Math.acos(cosZ);
		// Gets the areocentric longitude
		double areoLon = orbitInfo.getSunAreoLongitude();
		// Gets the sunlight mod due to areoLon
		double mod = 1.35 * (.5 * Math.sin((areoLon - 251.2774) * OrbitInfo.DEGREE_TO_RADIAN) + .5);
//		logger.info("areoLon: " + areoLon + "   mod: " + Math.round(mod *100_000)/100_000);
		
//		logger.info("cosZ: " + Math.round(cosZ *1000.0)/1000.0 + "   z: " + Math.round(z *1000.0)/1000.0);
				
		if ((z >= HALF_PI - 0.1) && (z <= HALF_PI + 0.1)) {
			// Case A : sunrise twilight zone
			// Set it to a maximum of 12 degree below the horizon
			// Note: 0.1 radian is ~5.7 deg
			
			// Indirect sunlight such as diffuse/scattering/reflective sunlight will light
			// up the Martian sky
			
			// Note: twilight zone is defined as between 0.1 to -0.1 in radians above and below
			// the horizon
			// z0 ranges from 0 to 40 at sunrise (from 342 msol to 358 msol)
			double z0 = Math.round((-200 * z + 100 * Math.PI + SUNLIGHT_THRESHOLD)* 10.0)/10.0;
			
			// Note: need to keep a minimum of G_h at 20 W/m2 if the sun is within the twilight zone
			// z1 ranges from 188 to 178 at sunrise
//			double z1 = Math.round(((0.2094 + z) * 100) * 10.0)/10.0;
			// This is an arbitrary model, set G_0 to 41.8879 W/ m-2 when Mars is at the horizon
			
//			g0 = 41.8879;
//			
//			gh = g0 * mod * z0 / 20;
			
//			twilight = z0 / 20;
			
			if (cosZ < 0)
				cosZ = COSZ_THRESHOLD * z0/SUNLIGHT_THRESHOLD;
			
//			logger.info("Case A - z: " + Math.round(z *1000.0)/1000.0
//					+ "   cosZ: " + Math.round(cosZ *1000.0)/1000.0			
//					+ "   z0: " + Math.round(z0 *1000.0)/1000.0
////					+ "   z1: " + Math.round(z1 *1000.0)/1000.0
////					+ "   twilight: " + Math.round(twilight *1000.0)/1000.0  
////					+ "   gh: " + Math.round(gh *1000.0)/1000.0
//					);
			
		}
		
		else if ((z >= THREE_HALF_PI - 0.1) && (z <= THREE_HALF_PI + 0.1)) {
			// Case B : sunset twilight zone
			// Set it to a maximum of 12 degree below the horizon
			// Note: 0.1 radian is ~5.7 deg
			
			// Indirect sunlight such as diffuse/scattering/reflective sunlight will light
			// up the Martian sky
			
			// Note: twilight zone is defined as between 0.1 to -0.1 in radians above and below
			// the horizon
			// z0 ranges from 0 to 40 at sunrise (from 342 msol to 358 msol)
			double z0 = Math.round((-200 * z + 100 * Math.PI + 20)* 10.0)/10.0;
			
			// Note: need to keep a minimum of G_h at 20 W/m2 if the sun is within the twilight zone
			// z1 ranges from 188 to 178 at sunrise
//			double z1 = Math.round(((0.2094 + z) * 100) * 10.0)/10.0;
			// This is an arbitrary model, set G_0 to 41.8879 W/ m-2 when Mars is at the horizon

//			g0 = 41.8879;
//			
//			gh = g0 * mod * z0 / 20;
			
//			twilight = z0 / 20;
			
			if (cosZ < 0)
				cosZ = COSZ_THRESHOLD * z0/SUNLIGHT_THRESHOLD;
			
//			logger.info("Case B - z: " + Math.round(z *1000.0)/1000.0
//					+ "   cosZ: " + Math.round(cosZ *1000.0)/1000.0  					
//					+ "   z0: " + Math.round(z0 *1000.0)/1000.0
////					+ "   z1: " + Math.round(z1 *1000.0)/1000.0
////					+ "   twilight: " + Math.round(twilight *1000.0)/1000.0
////					+ "   gh: " + Math.round(gh *1000.0)/1000.0 
//					);
		}
		
		if ((z < HALF_PI + 0.1) || (z > THREE_HALF_PI - 0.1)) {
			// Case C : sun-in-the sky zone
			
			// Also cosZ becomes +ve
			
			// Part 2: get the new average solar irradiance as a result of the changing
			// distance between Mars and Sun with respect to the value of L_s.
			// double L_s = orbitInfo.getL_s();

			
			// Note a: Because of Mars's orbital eccentricity, L_s advances somewhat
			// unevenly with time, but can be evaluated
			// as a trigonometric power series for the orbital eccentricity and the orbital
			// mean anomaly measured with respect to the perihelion.
			// The areocentric longitude at perihelion, L_s = 251.000 + 0.00645 * (year -
			// 2000),
			// indicates a near alignment of the planet's closest approach to the Sun in its
			// orbit with its winter solstice season,

			// Note b: In 2043, there is 35% (max is 45.4%) on average more sunlight at
			// perihelion (L_s = 251.2774 deg) than at aphelion (L_s = 71.2774 deg)
			// Equation: 135% * (.5 * sin (L_s - 251.2774 + 180 - 90) + .5)
			
			// Part 3: get the instantaneous radius and semi major axis
//			double r = orbitInfo.getDistanceToSun();

//			double squaredRatio = SQUARED_SEMI_MAJOR_AXIS / r / r;
	
			if (cosZ < 0)
				cosZ = COSZ_THRESHOLD;
			
			g0 = cosZ * MIN_SOLAR_IRRADIANCE * mod;// * SQUARED_SEMI_MAJOR_AXIS / r / r;		
			
//			logger.info("Case C - z: " + Math.round(z *1000.0)/1000.0 
////					+ "   z0: " + Math.round(z0 *1000.0)/1000.0
//					+ "   cosZ: " + Math.round(cosZ *1000.0)/1000.0
//					+ "   mod: " + Math.round(mod *1000.0)/1000.0
////					+ "   squaredRatio: " + Math.round(squaredRatio *1_000.0)/1_000.0
//					+ "   g0: " + Math.round(g0 *1000.0)/1000.0 
//					);
			
			// if (G_0 <= 0)
			// G_0 = 0;

			// PART 4 : OPTICAL DEPTH - CALCULATING ABSORPTION AND SCATTERING OF SOLAR
			// RADIATION

			double tau = getOpticalDepth(location);
		
			// For future,
			// Part 4a : Reduce the opacity of the Martian atmosphere due to local dust
			// storm

			// Note 1 : The extinction of radiation through the Martian atmosphere is caused
			// mainly by suspended dust particles.
			
			// Although dust particles are effective at scattering direct solar irradiance,
			// a substantial amount of diffuse light is able to penetrate to the surface of
			// the planet.
			
			// The amount of PAR available on the Martian surface can then be calculated to
			// be 42% of the total PAR to reach the surface.

			// Note 2: Based on Viking observation, it's estimated approximately 100 local
			// dust storms (each last a few days) can occur in a given Martian year
			// Duration of a global dust storm is 35 - 70 sols. Local dust storms last a few
			// days.

			// Note 3: In future, model how dust clouds, water/ice clouds, CO2 clouds affects tau
			// differently
			
			// REFERENCE: http://www.sciencedirect.com/science/article/pii/S0019103514001559
			// The solar longitude (LS) 20 deg 136 deg period is also characterized by the
			// presence of cirriform clouds at the Opportunity site,
			// especially near LS = 50 deg and 115 deg. In addition to water ice clouds, a
			// water ice haze may also be present, and carbon dioxide clouds
			// may be present early in the season.

			// Choice 1 : if using Beer's law : transmissivity = Math.exp(-tau/cos_z);
			// G_bh = G_0 * cos_z * Math.exp(-tau/cos_z);

			// Choice 2 : The pure scattering transmissivity = (1 + tau / 2 / cos_z)^ -1

			gbh = g0 * cosZ / (1 + tau / 2.0 / cosZ);


			// Assuming the reflection from the surface is negligible
	
			// Note: m(z), the air mass, is estimated as ~ 1/cos_z

			// In future, one can estimate m(z), the air mass, as ~ 1/cos_z

			// PART 5 : DIFFUSE SOLAR IRRADIANCE

			// G_h = G_direct + G_diffuse
			// On earth, the direct solar irradiance plays the major role of bringing in
			// sunlight
			// On Mars, the role of diffuse solar irradiance is more prominent than that on
			// Earth.
			
			gdh = gbh * (-0.822 * cosZ + 1);

			
			// Finally,
			gh = gbh + gdh;
			
			// Future: Modeling the diffuse effect of solar irradiance with formula
			// Note: the value of G_dh to decrease more slowly when value cos_z is
			// diminishing

			// Assume a linear relationship, use the formula y = mx + c
			// Let x = G_dh/G_bh, y = cos_z
	    	// Set cos_z = .9, G_dh = G_bh / 6 = 0.167 * G_bh;
	    	// Set cos_z = 0, G_dh = G_bh;	

//			logger.info("Case C - "
//					+ "tau: " + Math.round(tau *1000.0)/1000.0 
//					+ "   gbh: " + Math.round(gbh *1000.0)/1000.0
//					+ "   gdh: " + Math.round(gdh *1000.0)/1000.0
//					+ "   gh: " + Math.round(gh *1000.0)/1000.0 
//					);

			// For future,
			// Part 6 : calculate other components on Mars such as twilight and
			// reflective irradiance

			// Note: A lot of code use of this method depends on dark night time = 0 solar
			// irradiance. If we want to
			// have scattering produce > 0 irradiance at full night time, we need to modify
			// code calling this method
			// as necessary for night time indication. - Scott

		}
		
//		else {
//			 // Case D: dark sky
//			logger.info("Case D - z: " + Math.round(z *1000.0)/1000.0 
//					+ "   cosZ: " + Math.round(cosZ *1000.0)/1000.0 
//					+ "   mod: " + Math.round(mod *1000.0)/1000.0				
//					+ "   g0: " + Math.round(g0 *1000.0)/1000.0 
//					);
//		}

		if (gh > MAX_SOLAR_IRRADIANCE)
			gh = MAX_SOLAR_IRRADIANCE;
		
		else if (gh < 0)
			gh = 0;

		// Take the average of the last and current irradiance
		Double lastGh = currentIrradiance.get(location);
		if (lastGh != null)
			gh = (gh + lastGh.doubleValue()) / 2;
			
		// Save the value in the cache
		currentIrradiance.put(location, gh);
		
//		if (gh > 0) {
//			logger.info("z: " + Math.round(z *1000.0)/1000.0
//					+ "   cosZ: " + Math.round(cosZ *1000.0)/1000.0  
//					+ "   gh: " + Math.round(gh *1000.0)/1000.0);
//		}
		
		return gh;
	}

	/**
	 * Returns true if location is in a dark polar region. A dark polar region is
	 * where the sun doesn't rise in the current sol.
	 *
	 * @return true if location is in dark polar region
	 */
	public boolean inDarkPolarRegion(Coordinates location) {

		boolean result = false;

		Coordinates sunDirection = orbitInfo.getSunDirection();

		double sunPhi = sunDirection.getPhi();
		double darkPhi = 0D;

		if (sunPhi < (HALF_PI)) {
			darkPhi = Math.PI - ((HALF_PI) - sunPhi);
			if (location.getPhi() >= darkPhi) {
				result = true;
			}
		} else {
			darkPhi = sunPhi - (HALF_PI);
			if (location.getPhi() < darkPhi) {
				result = true;
			}
		}

		return result;
	}

	/**
	 * Estimates when the sunrise is for this location.
	 * 
	 * @param location
	 * @return
	 */
	public MarsTime getSunRise(Coordinates location) {
		Coordinates sunDirection = orbitInfo.getSunDirection();

		// Sun Theta decreases over time so the Sun theta will be greater
		// Move the location 1/4 global closer to the sun so sunrise.
		// Allow for twilight
		double sunTheta = sunDirection.getTheta();
		double gapTheta = sunTheta - (location.getTheta() + HALF_PI - 0.2);

		if (gapTheta < 0) {
			// Gone round the planet,
			gapTheta += (2 * Math.PI);
		}

		// Get the time as a ratio of the global times msols per day
		double timeToSunRise = (gapTheta * 1000D)/(2 * Math.PI);

		return clock.getMarsTime().addTime(timeToSunRise);
	}

	/**
	 * Checks if location is within a polar region of Mars.
	 *
	 * @param location the location to check.
	 * @return true if in polar region.
	 */
	public boolean inPolarRegion(Coordinates location) {
		double polarPhi = .1D * Math.PI;

		return (location.getPhi() < polarPhi) || (location.getPhi() > Math.PI - polarPhi);
	}

	/**
	 * Gets the mineral map.
	 *
	 * @return mineral map.
	 */
	public MineralMap getMineralMap() {
		return mineralMap;
	}

	/**
	 * Adds an explored location.
	 *
	 * @param location                       the location coordinates.
	 * @param estimationImprovement			 The number times the estimates have been improved
	 * @param estimatedMineralConcentrations a map of all mineral types and their
	 *                                       estimated concentrations (0% -100%)
	 * @param settlement                     the settlement the exploring mission is
	 *                                       from.
	 * @return the explored location
	 */
	public ExploredLocation addExploredLocation(Coordinates location,
			int estimationImprovement, Settlement settlement) {
<<<<<<< HEAD
=======
//		int initialPercent = 100;
>>>>>>> 1966c029
		
		String [] mineralTypes = mineralMap.getMineralTypeNames();
		Map<String, Double> initialMineralEstimations = new HashMap<>(mineralTypes.length);
		
		for (String mineralType : mineralTypes) {
			double actual = mineralMap.getMineralConcentration(mineralType, location);

			double estimated = 0;
			double varianceMax = 0;
			
			// via the use of ExploredCommand			
			if (estimationImprovement == Mining.MATURE_ESTIMATE_NUM) {
				varianceMax = 1 + actual * MINERAL_ESTIMATION_VARIANCE / 1.5;
			}
			else {
				varianceMax = 1 + actual * MINERAL_ESTIMATION_VARIANCE * 1.5;
			}

			estimated = actual + RandomUtil.getRandomDouble(-varianceMax, varianceMax);
			
			// With no improvements the estimates are capped
			if (estimated < 0)
				estimated = 0;
			else if (estimated > MINERAL_ESTIMATION_MAX) {
				estimated = MINERAL_ESTIMATION_MAX;
			}
			
			logger.info(settlement, 10_000L, mineralType + "'s estimated mineral content: " + estimated);
			
			initialMineralEstimations.put(mineralType, estimated);
		}

		ExploredLocation result = new ExploredLocation(location, estimationImprovement, initialMineralEstimations, settlement);
		synchronized (exploredLocations) {
			exploredLocations.add(result);
		}
		return result;
	}

	/**
	 * Check if an explored location already exists.
	 * 
	 * @param c
	 * @return
	 */
	public ExploredLocation getExploredLocation(Coordinates c) {
		synchronized (exploredLocations) {
		return exploredLocations.stream()
				  .filter(e -> c.equals(e.getLocation()))
				  .findAny()
				  .orElse(null);
		}
	}

	/**
	 * Gets a list of all explored locations on Mars.
	 *
	 * @return list of explored locations.
	 */
	public List<ExploredLocation> getExploredLocations() {
		return exploredLocations;
	}

	/**
	 * Gets the areothermal heat potential for a given location.
	 *
	 * @param location the coordinate location.
	 * @return areothermal heat potential as percentage (0% - low, 100% - high).
	 */
	public double getAreothermalPotential(Coordinates location) {
		return areothermalMap.getAreothermalPotential(location);
	}

	/**
	 * Time passing in the simulation.
	 *
	 * @param time time in millisols
	 * @throws Exception if error during time.
	 */
	@Override
	public boolean timePassing(ClockPulse pulse) {

		if (pulse.isNewMSol()) {
			// TODO Resolve this; put Simualtino in ClockPulse
			Collection<Settlement> col = Simulation.instance().getUnitManager().getSettlements();
			Set<Coordinates> sSet = new HashSet<>();
			for (Settlement s: col) {
				sSet.add(s.getCoordinates());
			}
			
			double msol = pulse.getMarsTime().getMillisolInt();
			
			// the value of optical depth doesn't need to be refreshed too often
			if (msol % OPTICAL_DEPTH_REFRESH == 0) {
				Iterator<Coordinates> it = opticalDepthMap.keySet().iterator();
				while (it.hasNext()) {
					Coordinates coord = it.next();
					if (sSet.contains(coord)) {
						computeOpticalDepth(coord);
					}
					else {
						// Clear only those values that are non-settlement
						it.remove();
					}
				}
			}
			
			Iterator<Coordinates> it = currentIrradiance.keySet().iterator();
			while (it.hasNext()) {
				Coordinates coord = it.next();
				if (sSet.contains(coord)) {
					calculateSolarIrradiance(coord);
				}
				else {
					// Clear only those values that are non-settlement
					it.remove();
				}
			}
		}
		
		return true;
	}

	/**
	 * Executes the followings when deserializing this class. 
	 * 
	 * @param aInputStream
	 * @throws ClassNotFoundException
	 * @throws IOException
	 */
	private void readObject(ObjectInputStream aInputStream) throws ClassNotFoundException, IOException {   
		// Perform the default de-serialization first
	    aInputStream.defaultReadObject();
	    
		opticalDepthMap = new HashMap<>();
		currentIrradiance = new HashMap<>();
	}
	 
	/**
	 * Prepares object for garbage collection.
	 */
	public void destroy() {

		opticalDepthMap.clear();
		opticalDepthMap = null;
		currentIrradiance.clear();
		currentIrradiance = null;
		mineralMap.destroy();
		mineralMap = null;
		exploredLocations.clear();
		exploredLocations = null;
		areothermalMap.destroy();
		areothermalMap = null;

		weather = null;
		orbitInfo = null;
	}
}
<|MERGE_RESOLUTION|>--- conflicted
+++ resolved
@@ -1,841 +1,837 @@
-/*
- * Mars Simulation Project
- * SurfaceFeatures.java
- * @date 2022-07-25
- * @author Scott Davis
- */
-package org.mars_sim.msp.core.environment;
-
-import java.io.IOException;
-import java.io.ObjectInputStream;
-import java.io.Serializable;
-import java.util.ArrayList;
-import java.util.Collection;
-import java.util.HashMap;
-import java.util.HashSet;
-import java.util.Iterator;
-import java.util.List;
-import java.util.Map;
-import java.util.Set;
-
-import org.mars_sim.msp.core.Coordinates;
-import org.mars_sim.msp.core.Simulation;
-import org.mars_sim.msp.core.logging.SimLogger;
-import org.mars_sim.msp.core.person.ai.mission.Mining;
-import org.mars_sim.msp.core.structure.Settlement;
-import org.mars_sim.msp.core.time.ClockPulse;
-import org.mars_sim.msp.core.time.MarsTime;
-import org.mars_sim.msp.core.time.MasterClock;
-import org.mars_sim.msp.core.time.Temporal;
-import org.mars_sim.msp.core.tool.RandomUtil;
-
-
-/**
- * SurfaceFeatures represents the surface terrain and landmarks of the virtual
- * Mars.
- */
-public class SurfaceFeatures implements Serializable, Temporal {
-
-	private static final long serialVersionUID = 1L;
-
-	public static final SimLogger logger = SimLogger.getLogger(SurfaceFeatures.class.getName());
-
-	public static final int OPTICAL_DEPTH_REFRESH = 3;
-
-	/** Maximum mineral concentration estimation diff from actual. */
-	private static final int MINERAL_ESTIMATION_VARIANCE = 10;
-
-	/** Maximum mineral estimation */
-	private static final double MINERAL_ESTIMATION_MAX = 100D;
-
-	// This is the so-called "solar constant" of Mars (not really a constant per
-	// se), which is the flux of solar radiation at the top of the atmosphere (TOA)
-	// at the mean distance a between Mars and the sun.
-	// Note: at the top of the Mars atmosphere
-	// The solar irradiance at Mars' mean distance from the Sun (1.52 AU) is S0 =
-	// 590 Wm-2.
-	// This is about 44% of the Earth's solar constant (1350 Wm-2).
-	// At perihelion (1.382 AU), the maximum available irradiance is S = 717 Wm-2,
-	// while at apohelion (1.666 AU) the maximum is S = 493 Wm-2.
-	// see
-	// http://ccar.colorado.edu/asen5050/projects/projects_2001/benoit/solar_irradiance_on_mars.htm
-
-	private static final double COSZ_THRESHOLD = 0.04;
-	
-	public static final int SUNLIGHT_THRESHOLD = 20;
-	
-	public static final int MEAN_SOLAR_IRRADIANCE = 586; // in flux or [W/m2] = 1371 / (1.52*1.52)
-	
-	public static final int MAX_SOLAR_IRRADIANCE = 717;
-	
-	public static final int MIN_SOLAR_IRRADIANCE = 493;
-
-	private static final double HALF_PI = Math.PI / 2;
-
-	private static final double THREE_HALF_PI = 1.5 * Math.PI;
-
-	private static final double OPTICAL_DEPTH_STARTING = 0.2342;
-
-	// non static instances
-	private MineralMap mineralMap;
-	private AreothermalMap areothermalMap;
-
-	/** The locations that have been explored and/or mined. */
-	private List<ExploredLocation> exploredLocations;
-	/** The most recent value of optical depth by Coordinate. */
-	private transient Map<Coordinates, Double> opticalDepthMap = new HashMap<>();
-	/** The most recent value of solar irradiance by Coordinate. */
-	private transient Map<Coordinates, Double> currentIrradiance = new HashMap<>();
-
-	private MasterClock clock;
-	private Weather weather;
-	private OrbitInfo orbitInfo;
-	
-	private static TerrainElevation terrainElevation;
-
-	/**
-	 * Constructor.
-	 *
-	 * @throws Exception when error in creating surface features.
-	 */
-	public SurfaceFeatures(MasterClock mc, OrbitInfo oi, Weather w) {
-		clock = mc;
-		orbitInfo = oi;
-		weather = w;
-		w.setSurfaceFeatures(this);
-		
-		terrainElevation = new TerrainElevation();
-		
-		mineralMap = new RandomMineralMap();
-		exploredLocations = new ArrayList<>(); 
-		areothermalMap = new AreothermalMap();
-	}
-
-	/**
-	 * Returns the terrain elevation.
-	 *
-	 * @return terrain elevation
-	 */
-	public TerrainElevation getTerrainElevation() {
-		if (terrainElevation == null) {
-				terrainElevation = new TerrainElevation();
-		}
-		return terrainElevation;
-	}
-
-
-	/**
-	 * Gets the optical depth due to the martian dust.
-	 *
-	 * @param location
-	 * @return
-	 */
-	public double getOpticalDepth(Coordinates location) {
-		if (!opticalDepthMap.isEmpty()) {
-			Double value = opticalDepthMap.get(location);
-			if (value != null)
-				return value.doubleValue();
-		}
-
-		return computeOpticalDepth(location);
-	}
-
-	/**
-	 * Computes the optical depth due to the martian dust.
-	 *
-	 * @param location
-	 * @return tau
-	 */
-	private synchronized double computeOpticalDepth(Coordinates location) {
-
-		double tau = 0;
-
-		// Reference :
-		// See Chapter 2.3.1 and equation (2.44,45) on page 63 from the book "Mars:
-		// Prospective Energy and Material Resources" by Badescu, Springer 2009.
-				
-		// Optical depth is well correlated to the daily variation of surface pressure
-		// and to the standard deviation of daily surface pressure
-		// The lower the value of tau, the clearer the sky
-				
-		// Note: tau has an "inverse" relationship with the daily global solar
-		// irradiance in Fig 2.8.
-
-		double newTau = 0.2237 * weather.getDailyVariationAirPressure(location);
-
-		// Equation: tau = 0.2342 + 0.2247 * yestersolAirPressureVariation;
-		// the starting value for opticalDepth is 0.2342. See Ref below
-		if (opticalDepthMap.containsKey(location))
-			tau = (.9 * opticalDepthMap.get(location) 
-				 + .1 * (OPTICAL_DEPTH_STARTING 
-						+ newTau
-						+ weather.getWindSpeed(location) / 20));
-		else {
-			tau = OPTICAL_DEPTH_STARTING + newTau;
-		}
-
-		// Make tau oscillate between .1 and 6 
-		if (tau > 3.0)
-			tau = tau - RandomUtil.getRandomDouble((6.0 - tau)/36.0);
-		else 
-			tau = tau + RandomUtil.getRandomDouble((tau - .1)/36.0);
-		
-		// According to R. M. Haberlet Et al. Page 860, Table IV,
-		// tau is usually between .1 and 6 on the surface of Mars
-		
-		// Notes:
-		// (1) during relatively periods of clear sky, typical values for optical depth
-		// were between 0.2 and 0.5
-		// (2) typical observable range is between .32 and .52 (average is 42%).
-		// (3) From Viking data, at no time did the optical depth fall below 0.18
-
-		// Based on https://www.researchgate.net/publication/343794062_The_Mars_Dust_Activity_Database_MDAD_A_comprehensive_statistical_study_of_dust_storm_sequences
-		
-		// 1. Period of major dust storms Between L_s = 215 to L_s = 305
-		// 2. At L_s = 250.87, which is the perihelion, dust storm occurrence is the highest
-		// 3. In northern hemisphere, organized dust storm sequences are most prevalent 
-		//    during fall and late winter between Ls (140 to 250) and Ls (300 to 360).
-		// 4. For southern hemisphere, it's between Ls (10 to 70) and Ls (120 to 180).
-		// 5. Dust storm sequences most often originate in Acidalia, the ASV region, Utopia, Hellas, Arcadia.
-		// 6. Dust storm sequences occur in three seasonal windows, with L=140—250 the primary season.
-		
-		// Get the instantaneous areocentric longitude
-		double areoLon = Math.round(orbitInfo.getSunAreoLongitude());
-		
-		double phi = location.getPhi();
-		boolean isNorthern = false;
-
-		if (phi >= 0 && phi <= HALF_PI) {
-			isNorthern = true;
-		}
-		
-		if ((isNorthern && (areoLon > 140 && areoLon < 250) || (areoLon > 300 && areoLon < 360))
-			|| (!isNorthern && (areoLon > 10 && areoLon < 70) || (areoLon > 120 && areoLon < 180))) {
-			tau = tau + RandomUtil.getRandomDouble((tau - .1)/36.0);
-		}
-		
-		tau = Math.round(tau * 1000.0)/1000.0;
-		
-		// Save tau onto opticalDepthMap
-		opticalDepthMap.put(location, tau);
-		
-		return tau;
-	}
-
-	/**
-	 * Returns a float value representing the current sunlight conditions at a
-	 * particular location.
-	 *
-	 * @return value from 0.0 - 1.0; 0.0 represents night time darkness. 1.0
-	 *         represents daylight. Values in between 0.0 and 1.0 represent twilight
-	 *         conditions.
-	 */
-	public double getSurfaceSunlightRatio(Coordinates location) {
-		double result = 1D;
-
-		// Method 1:
-//        double angleFromSun = sunDirection.getAngle(location);
-//        //System.out.print ("z1 : "+  Math.round(angleFromSun * 180D / Math.PI * 1000D)/1000D + "   ");
-//
-//        double twilightzone = .2D; // or ~6 deg // Angle width of twilight border (radians)
-//
-//        if (angleFromSun < (HALF_PI) - (twilightzone / 2D)) {
-//            result = 1D;
-//        } else if (angleFromSun > (HALF_PI) + (twilightzone / 2D)) {
-//            result = 0D;
-//        } else {
-//            double twilightAngle = angleFromSun - ((HALF_PI) - (twilightzone / 2D));
-//            result = 1D - (twilightAngle / twilightzone);
-//        }
-//
-//        // NOTE: Below is the numerically shortened equivalent of the above if-else block
-//        if (angleFromSun  < 1.4708) {
-//            result = 1D;
-//        } else if (angleFromSun  > 1.6708) {
-//            result = 0D;
-//        } else {
-//            //double twilightAngle = z - 1.6708;
-//            result = 8.354 - 5 * angleFromSun;
-//        }
-
-		// Method 2:
-		double z = orbitInfo.getSolarZenithAngle(location);
-		// System.out.println("z2 : " + Math.round(z * 180D / Math.PI * 1000D)/1000D);
-
-		// double twilight zone = .2D;
-		if (z < 1.4708) {
-			result = 1D;
-		} else if (z > 1.6708) {
-			result = 0D;
-		} else {
-			// double twilightAngle = z - 1.6708;
-			result = 8.354 - 5 * z;
-		}
-
-		return result;
-	}
-
-	/**
-	 * Calculates the solar irradiance ratio (between 0 and 1) at a particular location on Mars.
-	 *
-	 * @param location the coordinate location on Mars.
-	 * @return (between 0 and 1)
-	 */
-	public double getSunlightRatio(Coordinates location) {
-		  return Math.round(getSolarIrradiance(location)
-				  / MAX_SOLAR_IRRADIANCE * 100D)/100D;
-	}
-
-	/**
-	 * Calculates the solar irradiance at a particular location on Mars.
-	 *
-	 * @param location the coordinate location on Mars.
-	 * @return solar irradiance (W/m2)
-	 */
-	public double getSolarIrradiance(Coordinates location) {
-		if (!currentIrradiance.isEmpty()) {
-			Double value = currentIrradiance.get(location);
-			if (value != null)
-				return value.doubleValue();
-			return 0;
-		}
-
-		return calculateSolarIrradiance(location);
-	}
-
-	/**
-	 * Calculates the solar irradiance.
-	 *
-	 * @param location
-	 * @return
-	 */
-	private synchronized double calculateSolarIrradiance(Coordinates location) {
-		
-		// Approach 1 (Not in use)
-//		double s1 = 0;
-//      double L_s = mars.getOrbitInfo().getL_s();
-//      double e = OrbitInfo.ECCENTRICITY;
-//    	double z = mars.getOrbitInfo().getSolarZenithAngle(phi);
-//    	double num =  1 + e * Math.cos( (L_s - 248) /180D * Math.PI);
-//    	double den = 1 - e * e;
-//    	s1 = MEAN_SOLAR_IRRADIANCE * Math.cos(z) * num / den * num / den  ;
-
-		
-		// Approach 2 consists of 5 parts
-		
-		// g0: direct solar irradiance at the top of the atmosphere
-		double g0 = 0;
-		// gh: global irradiance on a horizontal surface
-		double gh = 0;
-		// gbh: direct beam irradiance on a horizontal surface
-		double gbh = 0;
-		// gdh: diffuse irradiance on a horizontal surface
-		double gdh = 0;
-		// The effect of being in twilight zones
-//		double twilight = 1;
-		
-		// PART 1 : COSINE SOLAR ZENITH ANGLE
-
-		// Obtains the cosine solar zenith angle
-		double cosZ = orbitInfo.getCosineSolarZenithAngle(location);
-		// Find zenith angle (from 0 to 2 pi)
-		double z = Math.acos(cosZ);
-		// Gets the areocentric longitude
-		double areoLon = orbitInfo.getSunAreoLongitude();
-		// Gets the sunlight mod due to areoLon
-		double mod = 1.35 * (.5 * Math.sin((areoLon - 251.2774) * OrbitInfo.DEGREE_TO_RADIAN) + .5);
-//		logger.info("areoLon: " + areoLon + "   mod: " + Math.round(mod *100_000)/100_000);
-		
-//		logger.info("cosZ: " + Math.round(cosZ *1000.0)/1000.0 + "   z: " + Math.round(z *1000.0)/1000.0);
-				
-		if ((z >= HALF_PI - 0.1) && (z <= HALF_PI + 0.1)) {
-			// Case A : sunrise twilight zone
-			// Set it to a maximum of 12 degree below the horizon
-			// Note: 0.1 radian is ~5.7 deg
-			
-			// Indirect sunlight such as diffuse/scattering/reflective sunlight will light
-			// up the Martian sky
-			
-			// Note: twilight zone is defined as between 0.1 to -0.1 in radians above and below
-			// the horizon
-			// z0 ranges from 0 to 40 at sunrise (from 342 msol to 358 msol)
-			double z0 = Math.round((-200 * z + 100 * Math.PI + SUNLIGHT_THRESHOLD)* 10.0)/10.0;
-			
-			// Note: need to keep a minimum of G_h at 20 W/m2 if the sun is within the twilight zone
-			// z1 ranges from 188 to 178 at sunrise
-//			double z1 = Math.round(((0.2094 + z) * 100) * 10.0)/10.0;
-			// This is an arbitrary model, set G_0 to 41.8879 W/ m-2 when Mars is at the horizon
-			
-//			g0 = 41.8879;
-//			
-//			gh = g0 * mod * z0 / 20;
-			
-//			twilight = z0 / 20;
-			
-			if (cosZ < 0)
-				cosZ = COSZ_THRESHOLD * z0/SUNLIGHT_THRESHOLD;
-			
-//			logger.info("Case A - z: " + Math.round(z *1000.0)/1000.0
-//					+ "   cosZ: " + Math.round(cosZ *1000.0)/1000.0			
-//					+ "   z0: " + Math.round(z0 *1000.0)/1000.0
-////					+ "   z1: " + Math.round(z1 *1000.0)/1000.0
-////					+ "   twilight: " + Math.round(twilight *1000.0)/1000.0  
-////					+ "   gh: " + Math.round(gh *1000.0)/1000.0
-//					);
-			
-		}
-		
-		else if ((z >= THREE_HALF_PI - 0.1) && (z <= THREE_HALF_PI + 0.1)) {
-			// Case B : sunset twilight zone
-			// Set it to a maximum of 12 degree below the horizon
-			// Note: 0.1 radian is ~5.7 deg
-			
-			// Indirect sunlight such as diffuse/scattering/reflective sunlight will light
-			// up the Martian sky
-			
-			// Note: twilight zone is defined as between 0.1 to -0.1 in radians above and below
-			// the horizon
-			// z0 ranges from 0 to 40 at sunrise (from 342 msol to 358 msol)
-			double z0 = Math.round((-200 * z + 100 * Math.PI + 20)* 10.0)/10.0;
-			
-			// Note: need to keep a minimum of G_h at 20 W/m2 if the sun is within the twilight zone
-			// z1 ranges from 188 to 178 at sunrise
-//			double z1 = Math.round(((0.2094 + z) * 100) * 10.0)/10.0;
-			// This is an arbitrary model, set G_0 to 41.8879 W/ m-2 when Mars is at the horizon
-
-//			g0 = 41.8879;
-//			
-//			gh = g0 * mod * z0 / 20;
-			
-//			twilight = z0 / 20;
-			
-			if (cosZ < 0)
-				cosZ = COSZ_THRESHOLD * z0/SUNLIGHT_THRESHOLD;
-			
-//			logger.info("Case B - z: " + Math.round(z *1000.0)/1000.0
-//					+ "   cosZ: " + Math.round(cosZ *1000.0)/1000.0  					
-//					+ "   z0: " + Math.round(z0 *1000.0)/1000.0
-////					+ "   z1: " + Math.round(z1 *1000.0)/1000.0
-////					+ "   twilight: " + Math.round(twilight *1000.0)/1000.0
-////					+ "   gh: " + Math.round(gh *1000.0)/1000.0 
-//					);
-		}
-		
-		if ((z < HALF_PI + 0.1) || (z > THREE_HALF_PI - 0.1)) {
-			// Case C : sun-in-the sky zone
-			
-			// Also cosZ becomes +ve
-			
-			// Part 2: get the new average solar irradiance as a result of the changing
-			// distance between Mars and Sun with respect to the value of L_s.
-			// double L_s = orbitInfo.getL_s();
-
-			
-			// Note a: Because of Mars's orbital eccentricity, L_s advances somewhat
-			// unevenly with time, but can be evaluated
-			// as a trigonometric power series for the orbital eccentricity and the orbital
-			// mean anomaly measured with respect to the perihelion.
-			// The areocentric longitude at perihelion, L_s = 251.000 + 0.00645 * (year -
-			// 2000),
-			// indicates a near alignment of the planet's closest approach to the Sun in its
-			// orbit with its winter solstice season,
-
-			// Note b: In 2043, there is 35% (max is 45.4%) on average more sunlight at
-			// perihelion (L_s = 251.2774 deg) than at aphelion (L_s = 71.2774 deg)
-			// Equation: 135% * (.5 * sin (L_s - 251.2774 + 180 - 90) + .5)
-			
-			// Part 3: get the instantaneous radius and semi major axis
-//			double r = orbitInfo.getDistanceToSun();
-
-//			double squaredRatio = SQUARED_SEMI_MAJOR_AXIS / r / r;
-	
-			if (cosZ < 0)
-				cosZ = COSZ_THRESHOLD;
-			
-			g0 = cosZ * MIN_SOLAR_IRRADIANCE * mod;// * SQUARED_SEMI_MAJOR_AXIS / r / r;		
-			
-//			logger.info("Case C - z: " + Math.round(z *1000.0)/1000.0 
-////					+ "   z0: " + Math.round(z0 *1000.0)/1000.0
-//					+ "   cosZ: " + Math.round(cosZ *1000.0)/1000.0
-//					+ "   mod: " + Math.round(mod *1000.0)/1000.0
-////					+ "   squaredRatio: " + Math.round(squaredRatio *1_000.0)/1_000.0
-//					+ "   g0: " + Math.round(g0 *1000.0)/1000.0 
-//					);
-			
-			// if (G_0 <= 0)
-			// G_0 = 0;
-
-			// PART 4 : OPTICAL DEPTH - CALCULATING ABSORPTION AND SCATTERING OF SOLAR
-			// RADIATION
-
-			double tau = getOpticalDepth(location);
-		
-			// For future,
-			// Part 4a : Reduce the opacity of the Martian atmosphere due to local dust
-			// storm
-
-			// Note 1 : The extinction of radiation through the Martian atmosphere is caused
-			// mainly by suspended dust particles.
-			
-			// Although dust particles are effective at scattering direct solar irradiance,
-			// a substantial amount of diffuse light is able to penetrate to the surface of
-			// the planet.
-			
-			// The amount of PAR available on the Martian surface can then be calculated to
-			// be 42% of the total PAR to reach the surface.
-
-			// Note 2: Based on Viking observation, it's estimated approximately 100 local
-			// dust storms (each last a few days) can occur in a given Martian year
-			// Duration of a global dust storm is 35 - 70 sols. Local dust storms last a few
-			// days.
-
-			// Note 3: In future, model how dust clouds, water/ice clouds, CO2 clouds affects tau
-			// differently
-			
-			// REFERENCE: http://www.sciencedirect.com/science/article/pii/S0019103514001559
-			// The solar longitude (LS) 20 deg 136 deg period is also characterized by the
-			// presence of cirriform clouds at the Opportunity site,
-			// especially near LS = 50 deg and 115 deg. In addition to water ice clouds, a
-			// water ice haze may also be present, and carbon dioxide clouds
-			// may be present early in the season.
-
-			// Choice 1 : if using Beer's law : transmissivity = Math.exp(-tau/cos_z);
-			// G_bh = G_0 * cos_z * Math.exp(-tau/cos_z);
-
-			// Choice 2 : The pure scattering transmissivity = (1 + tau / 2 / cos_z)^ -1
-
-			gbh = g0 * cosZ / (1 + tau / 2.0 / cosZ);
-
-
-			// Assuming the reflection from the surface is negligible
-	
-			// Note: m(z), the air mass, is estimated as ~ 1/cos_z
-
-			// In future, one can estimate m(z), the air mass, as ~ 1/cos_z
-
-			// PART 5 : DIFFUSE SOLAR IRRADIANCE
-
-			// G_h = G_direct + G_diffuse
-			// On earth, the direct solar irradiance plays the major role of bringing in
-			// sunlight
-			// On Mars, the role of diffuse solar irradiance is more prominent than that on
-			// Earth.
-			
-			gdh = gbh * (-0.822 * cosZ + 1);
-
-			
-			// Finally,
-			gh = gbh + gdh;
-			
-			// Future: Modeling the diffuse effect of solar irradiance with formula
-			// Note: the value of G_dh to decrease more slowly when value cos_z is
-			// diminishing
-
-			// Assume a linear relationship, use the formula y = mx + c
-			// Let x = G_dh/G_bh, y = cos_z
-	    	// Set cos_z = .9, G_dh = G_bh / 6 = 0.167 * G_bh;
-	    	// Set cos_z = 0, G_dh = G_bh;	
-
-//			logger.info("Case C - "
-//					+ "tau: " + Math.round(tau *1000.0)/1000.0 
-//					+ "   gbh: " + Math.round(gbh *1000.0)/1000.0
-//					+ "   gdh: " + Math.round(gdh *1000.0)/1000.0
-//					+ "   gh: " + Math.round(gh *1000.0)/1000.0 
-//					);
-
-			// For future,
-			// Part 6 : calculate other components on Mars such as twilight and
-			// reflective irradiance
-
-			// Note: A lot of code use of this method depends on dark night time = 0 solar
-			// irradiance. If we want to
-			// have scattering produce > 0 irradiance at full night time, we need to modify
-			// code calling this method
-			// as necessary for night time indication. - Scott
-
-		}
-		
-//		else {
-//			 // Case D: dark sky
-//			logger.info("Case D - z: " + Math.round(z *1000.0)/1000.0 
-//					+ "   cosZ: " + Math.round(cosZ *1000.0)/1000.0 
-//					+ "   mod: " + Math.round(mod *1000.0)/1000.0				
-//					+ "   g0: " + Math.round(g0 *1000.0)/1000.0 
-//					);
-//		}
-
-		if (gh > MAX_SOLAR_IRRADIANCE)
-			gh = MAX_SOLAR_IRRADIANCE;
-		
-		else if (gh < 0)
-			gh = 0;
-
-		// Take the average of the last and current irradiance
-		Double lastGh = currentIrradiance.get(location);
-		if (lastGh != null)
-			gh = (gh + lastGh.doubleValue()) / 2;
-			
-		// Save the value in the cache
-		currentIrradiance.put(location, gh);
-		
-//		if (gh > 0) {
-//			logger.info("z: " + Math.round(z *1000.0)/1000.0
-//					+ "   cosZ: " + Math.round(cosZ *1000.0)/1000.0  
-//					+ "   gh: " + Math.round(gh *1000.0)/1000.0);
-//		}
-		
-		return gh;
-	}
-
-	/**
-	 * Returns true if location is in a dark polar region. A dark polar region is
-	 * where the sun doesn't rise in the current sol.
-	 *
-	 * @return true if location is in dark polar region
-	 */
-	public boolean inDarkPolarRegion(Coordinates location) {
-
-		boolean result = false;
-
-		Coordinates sunDirection = orbitInfo.getSunDirection();
-
-		double sunPhi = sunDirection.getPhi();
-		double darkPhi = 0D;
-
-		if (sunPhi < (HALF_PI)) {
-			darkPhi = Math.PI - ((HALF_PI) - sunPhi);
-			if (location.getPhi() >= darkPhi) {
-				result = true;
-			}
-		} else {
-			darkPhi = sunPhi - (HALF_PI);
-			if (location.getPhi() < darkPhi) {
-				result = true;
-			}
-		}
-
-		return result;
-	}
-
-	/**
-	 * Estimates when the sunrise is for this location.
-	 * 
-	 * @param location
-	 * @return
-	 */
-	public MarsTime getSunRise(Coordinates location) {
-		Coordinates sunDirection = orbitInfo.getSunDirection();
-
-		// Sun Theta decreases over time so the Sun theta will be greater
-		// Move the location 1/4 global closer to the sun so sunrise.
-		// Allow for twilight
-		double sunTheta = sunDirection.getTheta();
-		double gapTheta = sunTheta - (location.getTheta() + HALF_PI - 0.2);
-
-		if (gapTheta < 0) {
-			// Gone round the planet,
-			gapTheta += (2 * Math.PI);
-		}
-
-		// Get the time as a ratio of the global times msols per day
-		double timeToSunRise = (gapTheta * 1000D)/(2 * Math.PI);
-
-		return clock.getMarsTime().addTime(timeToSunRise);
-	}
-
-	/**
-	 * Checks if location is within a polar region of Mars.
-	 *
-	 * @param location the location to check.
-	 * @return true if in polar region.
-	 */
-	public boolean inPolarRegion(Coordinates location) {
-		double polarPhi = .1D * Math.PI;
-
-		return (location.getPhi() < polarPhi) || (location.getPhi() > Math.PI - polarPhi);
-	}
-
-	/**
-	 * Gets the mineral map.
-	 *
-	 * @return mineral map.
-	 */
-	public MineralMap getMineralMap() {
-		return mineralMap;
-	}
-
-	/**
-	 * Adds an explored location.
-	 *
-	 * @param location                       the location coordinates.
-	 * @param estimationImprovement			 The number times the estimates have been improved
-	 * @param estimatedMineralConcentrations a map of all mineral types and their
-	 *                                       estimated concentrations (0% -100%)
-	 * @param settlement                     the settlement the exploring mission is
-	 *                                       from.
-	 * @return the explored location
-	 */
-	public ExploredLocation addExploredLocation(Coordinates location,
-			int estimationImprovement, Settlement settlement) {
-<<<<<<< HEAD
-=======
-//		int initialPercent = 100;
->>>>>>> 1966c029
-		
-		String [] mineralTypes = mineralMap.getMineralTypeNames();
-		Map<String, Double> initialMineralEstimations = new HashMap<>(mineralTypes.length);
-		
-		for (String mineralType : mineralTypes) {
-			double actual = mineralMap.getMineralConcentration(mineralType, location);
-
-			double estimated = 0;
-			double varianceMax = 0;
-			
-			// via the use of ExploredCommand			
-			if (estimationImprovement == Mining.MATURE_ESTIMATE_NUM) {
-				varianceMax = 1 + actual * MINERAL_ESTIMATION_VARIANCE / 1.5;
-			}
-			else {
-				varianceMax = 1 + actual * MINERAL_ESTIMATION_VARIANCE * 1.5;
-			}
-
-			estimated = actual + RandomUtil.getRandomDouble(-varianceMax, varianceMax);
-			
-			// With no improvements the estimates are capped
-			if (estimated < 0)
-				estimated = 0;
-			else if (estimated > MINERAL_ESTIMATION_MAX) {
-				estimated = MINERAL_ESTIMATION_MAX;
-			}
-			
-			logger.info(settlement, 10_000L, mineralType + "'s estimated mineral content: " + estimated);
-			
-			initialMineralEstimations.put(mineralType, estimated);
-		}
-
-		ExploredLocation result = new ExploredLocation(location, estimationImprovement, initialMineralEstimations, settlement);
-		synchronized (exploredLocations) {
-			exploredLocations.add(result);
-		}
-		return result;
-	}
-
-	/**
-	 * Check if an explored location already exists.
-	 * 
-	 * @param c
-	 * @return
-	 */
-	public ExploredLocation getExploredLocation(Coordinates c) {
-		synchronized (exploredLocations) {
-		return exploredLocations.stream()
-				  .filter(e -> c.equals(e.getLocation()))
-				  .findAny()
-				  .orElse(null);
-		}
-	}
-
-	/**
-	 * Gets a list of all explored locations on Mars.
-	 *
-	 * @return list of explored locations.
-	 */
-	public List<ExploredLocation> getExploredLocations() {
-		return exploredLocations;
-	}
-
-	/**
-	 * Gets the areothermal heat potential for a given location.
-	 *
-	 * @param location the coordinate location.
-	 * @return areothermal heat potential as percentage (0% - low, 100% - high).
-	 */
-	public double getAreothermalPotential(Coordinates location) {
-		return areothermalMap.getAreothermalPotential(location);
-	}
-
-	/**
-	 * Time passing in the simulation.
-	 *
-	 * @param time time in millisols
-	 * @throws Exception if error during time.
-	 */
-	@Override
-	public boolean timePassing(ClockPulse pulse) {
-
-		if (pulse.isNewMSol()) {
-			// TODO Resolve this; put Simualtino in ClockPulse
-			Collection<Settlement> col = Simulation.instance().getUnitManager().getSettlements();
-			Set<Coordinates> sSet = new HashSet<>();
-			for (Settlement s: col) {
-				sSet.add(s.getCoordinates());
-			}
-			
-			double msol = pulse.getMarsTime().getMillisolInt();
-			
-			// the value of optical depth doesn't need to be refreshed too often
-			if (msol % OPTICAL_DEPTH_REFRESH == 0) {
-				Iterator<Coordinates> it = opticalDepthMap.keySet().iterator();
-				while (it.hasNext()) {
-					Coordinates coord = it.next();
-					if (sSet.contains(coord)) {
-						computeOpticalDepth(coord);
-					}
-					else {
-						// Clear only those values that are non-settlement
-						it.remove();
-					}
-				}
-			}
-			
-			Iterator<Coordinates> it = currentIrradiance.keySet().iterator();
-			while (it.hasNext()) {
-				Coordinates coord = it.next();
-				if (sSet.contains(coord)) {
-					calculateSolarIrradiance(coord);
-				}
-				else {
-					// Clear only those values that are non-settlement
-					it.remove();
-				}
-			}
-		}
-		
-		return true;
-	}
-
-	/**
-	 * Executes the followings when deserializing this class. 
-	 * 
-	 * @param aInputStream
-	 * @throws ClassNotFoundException
-	 * @throws IOException
-	 */
-	private void readObject(ObjectInputStream aInputStream) throws ClassNotFoundException, IOException {   
-		// Perform the default de-serialization first
-	    aInputStream.defaultReadObject();
-	    
-		opticalDepthMap = new HashMap<>();
-		currentIrradiance = new HashMap<>();
-	}
-	 
-	/**
-	 * Prepares object for garbage collection.
-	 */
-	public void destroy() {
-
-		opticalDepthMap.clear();
-		opticalDepthMap = null;
-		currentIrradiance.clear();
-		currentIrradiance = null;
-		mineralMap.destroy();
-		mineralMap = null;
-		exploredLocations.clear();
-		exploredLocations = null;
-		areothermalMap.destroy();
-		areothermalMap = null;
-
-		weather = null;
-		orbitInfo = null;
-	}
-}
+/*
+ * Mars Simulation Project
+ * SurfaceFeatures.java
+ * @date 2022-07-25
+ * @author Scott Davis
+ */
+package org.mars_sim.msp.core.environment;
+
+import java.io.IOException;
+import java.io.ObjectInputStream;
+import java.io.Serializable;
+import java.util.ArrayList;
+import java.util.Collection;
+import java.util.HashMap;
+import java.util.HashSet;
+import java.util.Iterator;
+import java.util.List;
+import java.util.Map;
+import java.util.Set;
+
+import org.mars_sim.msp.core.Coordinates;
+import org.mars_sim.msp.core.Simulation;
+import org.mars_sim.msp.core.logging.SimLogger;
+import org.mars_sim.msp.core.person.ai.mission.Mining;
+import org.mars_sim.msp.core.structure.Settlement;
+import org.mars_sim.msp.core.time.ClockPulse;
+import org.mars_sim.msp.core.time.MarsTime;
+import org.mars_sim.msp.core.time.MasterClock;
+import org.mars_sim.msp.core.time.Temporal;
+import org.mars_sim.msp.core.tool.RandomUtil;
+
+
+/**
+ * SurfaceFeatures represents the surface terrain and landmarks of the virtual
+ * Mars.
+ */
+public class SurfaceFeatures implements Serializable, Temporal {
+
+	private static final long serialVersionUID = 1L;
+
+	public static final SimLogger logger = SimLogger.getLogger(SurfaceFeatures.class.getName());
+
+	public static final int OPTICAL_DEPTH_REFRESH = 3;
+
+	/** Maximum mineral concentration estimation diff from actual. */
+	private static final int MINERAL_ESTIMATION_VARIANCE = 10;
+
+	/** Maximum mineral estimation */
+	private static final double MINERAL_ESTIMATION_MAX = 100D;
+
+	// This is the so-called "solar constant" of Mars (not really a constant per
+	// se), which is the flux of solar radiation at the top of the atmosphere (TOA)
+	// at the mean distance a between Mars and the sun.
+	// Note: at the top of the Mars atmosphere
+	// The solar irradiance at Mars' mean distance from the Sun (1.52 AU) is S0 =
+	// 590 Wm-2.
+	// This is about 44% of the Earth's solar constant (1350 Wm-2).
+	// At perihelion (1.382 AU), the maximum available irradiance is S = 717 Wm-2,
+	// while at apohelion (1.666 AU) the maximum is S = 493 Wm-2.
+	// see
+	// http://ccar.colorado.edu/asen5050/projects/projects_2001/benoit/solar_irradiance_on_mars.htm
+
+	private static final double COSZ_THRESHOLD = 0.04;
+	
+	public static final int SUNLIGHT_THRESHOLD = 20;
+	
+	public static final int MEAN_SOLAR_IRRADIANCE = 586; // in flux or [W/m2] = 1371 / (1.52*1.52)
+	
+	public static final int MAX_SOLAR_IRRADIANCE = 717;
+	
+	public static final int MIN_SOLAR_IRRADIANCE = 493;
+
+	private static final double HALF_PI = Math.PI / 2;
+
+	private static final double THREE_HALF_PI = 1.5 * Math.PI;
+
+	private static final double OPTICAL_DEPTH_STARTING = 0.2342;
+
+	// non static instances
+	private MineralMap mineralMap;
+	private AreothermalMap areothermalMap;
+
+	/** The locations that have been explored and/or mined. */
+	private List<ExploredLocation> exploredLocations;
+	/** The most recent value of optical depth by Coordinate. */
+	private transient Map<Coordinates, Double> opticalDepthMap = new HashMap<>();
+	/** The most recent value of solar irradiance by Coordinate. */
+	private transient Map<Coordinates, Double> currentIrradiance = new HashMap<>();
+
+	private MasterClock clock;
+	private Weather weather;
+	private OrbitInfo orbitInfo;
+	
+	private static TerrainElevation terrainElevation;
+
+	/**
+	 * Constructor.
+	 *
+	 * @throws Exception when error in creating surface features.
+	 */
+	public SurfaceFeatures(MasterClock mc, OrbitInfo oi, Weather w) {
+		clock = mc;
+		orbitInfo = oi;
+		weather = w;
+		w.setSurfaceFeatures(this);
+		
+		terrainElevation = new TerrainElevation();
+		
+		mineralMap = new RandomMineralMap();
+		exploredLocations = new ArrayList<>(); 
+		areothermalMap = new AreothermalMap();
+	}
+
+	/**
+	 * Returns the terrain elevation.
+	 *
+	 * @return terrain elevation
+	 */
+	public TerrainElevation getTerrainElevation() {
+		if (terrainElevation == null) {
+				terrainElevation = new TerrainElevation();
+		}
+		return terrainElevation;
+	}
+
+
+	/**
+	 * Gets the optical depth due to the martian dust.
+	 *
+	 * @param location
+	 * @return
+	 */
+	public double getOpticalDepth(Coordinates location) {
+		if (!opticalDepthMap.isEmpty()) {
+			Double value = opticalDepthMap.get(location);
+			if (value != null)
+				return value.doubleValue();
+		}
+
+		return computeOpticalDepth(location);
+	}
+
+	/**
+	 * Computes the optical depth due to the martian dust.
+	 *
+	 * @param location
+	 * @return tau
+	 */
+	private synchronized double computeOpticalDepth(Coordinates location) {
+
+		double tau = 0;
+
+		// Reference :
+		// See Chapter 2.3.1 and equation (2.44,45) on page 63 from the book "Mars:
+		// Prospective Energy and Material Resources" by Badescu, Springer 2009.
+				
+		// Optical depth is well correlated to the daily variation of surface pressure
+		// and to the standard deviation of daily surface pressure
+		// The lower the value of tau, the clearer the sky
+				
+		// Note: tau has an "inverse" relationship with the daily global solar
+		// irradiance in Fig 2.8.
+
+		double newTau = 0.2237 * weather.getDailyVariationAirPressure(location);
+
+		// Equation: tau = 0.2342 + 0.2247 * yestersolAirPressureVariation;
+		// the starting value for opticalDepth is 0.2342. See Ref below
+		if (opticalDepthMap.containsKey(location))
+			tau = (.9 * opticalDepthMap.get(location) 
+				 + .1 * (OPTICAL_DEPTH_STARTING 
+						+ newTau
+						+ weather.getWindSpeed(location) / 20));
+		else {
+			tau = OPTICAL_DEPTH_STARTING + newTau;
+		}
+
+		// Make tau oscillate between .1 and 6 
+		if (tau > 3.0)
+			tau = tau - RandomUtil.getRandomDouble((6.0 - tau)/36.0);
+		else 
+			tau = tau + RandomUtil.getRandomDouble((tau - .1)/36.0);
+		
+		// According to R. M. Haberlet Et al. Page 860, Table IV,
+		// tau is usually between .1 and 6 on the surface of Mars
+		
+		// Notes:
+		// (1) during relatively periods of clear sky, typical values for optical depth
+		// were between 0.2 and 0.5
+		// (2) typical observable range is between .32 and .52 (average is 42%).
+		// (3) From Viking data, at no time did the optical depth fall below 0.18
+
+		// Based on https://www.researchgate.net/publication/343794062_The_Mars_Dust_Activity_Database_MDAD_A_comprehensive_statistical_study_of_dust_storm_sequences
+		
+		// 1. Period of major dust storms Between L_s = 215 to L_s = 305
+		// 2. At L_s = 250.87, which is the perihelion, dust storm occurrence is the highest
+		// 3. In northern hemisphere, organized dust storm sequences are most prevalent 
+		//    during fall and late winter between Ls (140 to 250) and Ls (300 to 360).
+		// 4. For southern hemisphere, it's between Ls (10 to 70) and Ls (120 to 180).
+		// 5. Dust storm sequences most often originate in Acidalia, the ASV region, Utopia, Hellas, Arcadia.
+		// 6. Dust storm sequences occur in three seasonal windows, with L=140—250 the primary season.
+		
+		// Get the instantaneous areocentric longitude
+		double areoLon = Math.round(orbitInfo.getSunAreoLongitude());
+		
+		double phi = location.getPhi();
+		boolean isNorthern = false;
+
+		if (phi >= 0 && phi <= HALF_PI) {
+			isNorthern = true;
+		}
+		
+		if ((isNorthern && (areoLon > 140 && areoLon < 250) || (areoLon > 300 && areoLon < 360))
+			|| (!isNorthern && (areoLon > 10 && areoLon < 70) || (areoLon > 120 && areoLon < 180))) {
+			tau = tau + RandomUtil.getRandomDouble((tau - .1)/36.0);
+		}
+		
+		tau = Math.round(tau * 1000.0)/1000.0;
+		
+		// Save tau onto opticalDepthMap
+		opticalDepthMap.put(location, tau);
+		
+		return tau;
+	}
+
+	/**
+	 * Returns a float value representing the current sunlight conditions at a
+	 * particular location.
+	 *
+	 * @return value from 0.0 - 1.0; 0.0 represents night time darkness. 1.0
+	 *         represents daylight. Values in between 0.0 and 1.0 represent twilight
+	 *         conditions.
+	 */
+	public double getSurfaceSunlightRatio(Coordinates location) {
+		double result = 1D;
+
+		// Method 1:
+//        double angleFromSun = sunDirection.getAngle(location);
+//        //System.out.print ("z1 : "+  Math.round(angleFromSun * 180D / Math.PI * 1000D)/1000D + "   ");
+//
+//        double twilightzone = .2D; // or ~6 deg // Angle width of twilight border (radians)
+//
+//        if (angleFromSun < (HALF_PI) - (twilightzone / 2D)) {
+//            result = 1D;
+//        } else if (angleFromSun > (HALF_PI) + (twilightzone / 2D)) {
+//            result = 0D;
+//        } else {
+//            double twilightAngle = angleFromSun - ((HALF_PI) - (twilightzone / 2D));
+//            result = 1D - (twilightAngle / twilightzone);
+//        }
+//
+//        // NOTE: Below is the numerically shortened equivalent of the above if-else block
+//        if (angleFromSun  < 1.4708) {
+//            result = 1D;
+//        } else if (angleFromSun  > 1.6708) {
+//            result = 0D;
+//        } else {
+//            //double twilightAngle = z - 1.6708;
+//            result = 8.354 - 5 * angleFromSun;
+//        }
+
+		// Method 2:
+		double z = orbitInfo.getSolarZenithAngle(location);
+		// System.out.println("z2 : " + Math.round(z * 180D / Math.PI * 1000D)/1000D);
+
+		// double twilight zone = .2D;
+		if (z < 1.4708) {
+			result = 1D;
+		} else if (z > 1.6708) {
+			result = 0D;
+		} else {
+			// double twilightAngle = z - 1.6708;
+			result = 8.354 - 5 * z;
+		}
+
+		return result;
+	}
+
+	/**
+	 * Calculates the solar irradiance ratio (between 0 and 1) at a particular location on Mars.
+	 *
+	 * @param location the coordinate location on Mars.
+	 * @return (between 0 and 1)
+	 */
+	public double getSunlightRatio(Coordinates location) {
+		  return Math.round(getSolarIrradiance(location)
+				  / MAX_SOLAR_IRRADIANCE * 100D)/100D;
+	}
+
+	/**
+	 * Calculates the solar irradiance at a particular location on Mars.
+	 *
+	 * @param location the coordinate location on Mars.
+	 * @return solar irradiance (W/m2)
+	 */
+	public double getSolarIrradiance(Coordinates location) {
+		if (!currentIrradiance.isEmpty()) {
+			Double value = currentIrradiance.get(location);
+			if (value != null)
+				return value.doubleValue();
+			return 0;
+		}
+
+		return calculateSolarIrradiance(location);
+	}
+
+	/**
+	 * Calculates the solar irradiance.
+	 *
+	 * @param location
+	 * @return
+	 */
+	private synchronized double calculateSolarIrradiance(Coordinates location) {
+		
+		// Approach 1 (Not in use)
+//		double s1 = 0;
+//      double L_s = mars.getOrbitInfo().getL_s();
+//      double e = OrbitInfo.ECCENTRICITY;
+//    	double z = mars.getOrbitInfo().getSolarZenithAngle(phi);
+//    	double num =  1 + e * Math.cos( (L_s - 248) /180D * Math.PI);
+//    	double den = 1 - e * e;
+//    	s1 = MEAN_SOLAR_IRRADIANCE * Math.cos(z) * num / den * num / den  ;
+
+		
+		// Approach 2 consists of 5 parts
+		
+		// g0: direct solar irradiance at the top of the atmosphere
+		double g0 = 0;
+		// gh: global irradiance on a horizontal surface
+		double gh = 0;
+		// gbh: direct beam irradiance on a horizontal surface
+		double gbh = 0;
+		// gdh: diffuse irradiance on a horizontal surface
+		double gdh = 0;
+		// The effect of being in twilight zones
+//		double twilight = 1;
+		
+		// PART 1 : COSINE SOLAR ZENITH ANGLE
+
+		// Obtains the cosine solar zenith angle
+		double cosZ = orbitInfo.getCosineSolarZenithAngle(location);
+		// Find zenith angle (from 0 to 2 pi)
+		double z = Math.acos(cosZ);
+		// Gets the areocentric longitude
+		double areoLon = orbitInfo.getSunAreoLongitude();
+		// Gets the sunlight mod due to areoLon
+		double mod = 1.35 * (.5 * Math.sin((areoLon - 251.2774) * OrbitInfo.DEGREE_TO_RADIAN) + .5);
+//		logger.info("areoLon: " + areoLon + "   mod: " + Math.round(mod *100_000)/100_000);
+		
+//		logger.info("cosZ: " + Math.round(cosZ *1000.0)/1000.0 + "   z: " + Math.round(z *1000.0)/1000.0);
+				
+		if ((z >= HALF_PI - 0.1) && (z <= HALF_PI + 0.1)) {
+			// Case A : sunrise twilight zone
+			// Set it to a maximum of 12 degree below the horizon
+			// Note: 0.1 radian is ~5.7 deg
+			
+			// Indirect sunlight such as diffuse/scattering/reflective sunlight will light
+			// up the Martian sky
+			
+			// Note: twilight zone is defined as between 0.1 to -0.1 in radians above and below
+			// the horizon
+			// z0 ranges from 0 to 40 at sunrise (from 342 msol to 358 msol)
+			double z0 = Math.round((-200 * z + 100 * Math.PI + SUNLIGHT_THRESHOLD)* 10.0)/10.0;
+			
+			// Note: need to keep a minimum of G_h at 20 W/m2 if the sun is within the twilight zone
+			// z1 ranges from 188 to 178 at sunrise
+//			double z1 = Math.round(((0.2094 + z) * 100) * 10.0)/10.0;
+			// This is an arbitrary model, set G_0 to 41.8879 W/ m-2 when Mars is at the horizon
+			
+//			g0 = 41.8879;
+//			
+//			gh = g0 * mod * z0 / 20;
+			
+//			twilight = z0 / 20;
+			
+			if (cosZ < 0)
+				cosZ = COSZ_THRESHOLD * z0/SUNLIGHT_THRESHOLD;
+			
+//			logger.info("Case A - z: " + Math.round(z *1000.0)/1000.0
+//					+ "   cosZ: " + Math.round(cosZ *1000.0)/1000.0			
+//					+ "   z0: " + Math.round(z0 *1000.0)/1000.0
+////					+ "   z1: " + Math.round(z1 *1000.0)/1000.0
+////					+ "   twilight: " + Math.round(twilight *1000.0)/1000.0  
+////					+ "   gh: " + Math.round(gh *1000.0)/1000.0
+//					);
+			
+		}
+		
+		else if ((z >= THREE_HALF_PI - 0.1) && (z <= THREE_HALF_PI + 0.1)) {
+			// Case B : sunset twilight zone
+			// Set it to a maximum of 12 degree below the horizon
+			// Note: 0.1 radian is ~5.7 deg
+			
+			// Indirect sunlight such as diffuse/scattering/reflective sunlight will light
+			// up the Martian sky
+			
+			// Note: twilight zone is defined as between 0.1 to -0.1 in radians above and below
+			// the horizon
+			// z0 ranges from 0 to 40 at sunrise (from 342 msol to 358 msol)
+			double z0 = Math.round((-200 * z + 100 * Math.PI + 20)* 10.0)/10.0;
+			
+			// Note: need to keep a minimum of G_h at 20 W/m2 if the sun is within the twilight zone
+			// z1 ranges from 188 to 178 at sunrise
+//			double z1 = Math.round(((0.2094 + z) * 100) * 10.0)/10.0;
+			// This is an arbitrary model, set G_0 to 41.8879 W/ m-2 when Mars is at the horizon
+
+//			g0 = 41.8879;
+//			
+//			gh = g0 * mod * z0 / 20;
+			
+//			twilight = z0 / 20;
+			
+			if (cosZ < 0)
+				cosZ = COSZ_THRESHOLD * z0/SUNLIGHT_THRESHOLD;
+			
+//			logger.info("Case B - z: " + Math.round(z *1000.0)/1000.0
+//					+ "   cosZ: " + Math.round(cosZ *1000.0)/1000.0  					
+//					+ "   z0: " + Math.round(z0 *1000.0)/1000.0
+////					+ "   z1: " + Math.round(z1 *1000.0)/1000.0
+////					+ "   twilight: " + Math.round(twilight *1000.0)/1000.0
+////					+ "   gh: " + Math.round(gh *1000.0)/1000.0 
+//					);
+		}
+		
+		if ((z < HALF_PI + 0.1) || (z > THREE_HALF_PI - 0.1)) {
+			// Case C : sun-in-the sky zone
+			
+			// Also cosZ becomes +ve
+			
+			// Part 2: get the new average solar irradiance as a result of the changing
+			// distance between Mars and Sun with respect to the value of L_s.
+			// double L_s = orbitInfo.getL_s();
+
+			
+			// Note a: Because of Mars's orbital eccentricity, L_s advances somewhat
+			// unevenly with time, but can be evaluated
+			// as a trigonometric power series for the orbital eccentricity and the orbital
+			// mean anomaly measured with respect to the perihelion.
+			// The areocentric longitude at perihelion, L_s = 251.000 + 0.00645 * (year -
+			// 2000),
+			// indicates a near alignment of the planet's closest approach to the Sun in its
+			// orbit with its winter solstice season,
+
+			// Note b: In 2043, there is 35% (max is 45.4%) on average more sunlight at
+			// perihelion (L_s = 251.2774 deg) than at aphelion (L_s = 71.2774 deg)
+			// Equation: 135% * (.5 * sin (L_s - 251.2774 + 180 - 90) + .5)
+			
+			// Part 3: get the instantaneous radius and semi major axis
+//			double r = orbitInfo.getDistanceToSun();
+
+//			double squaredRatio = SQUARED_SEMI_MAJOR_AXIS / r / r;
+	
+			if (cosZ < 0)
+				cosZ = COSZ_THRESHOLD;
+			
+			g0 = cosZ * MIN_SOLAR_IRRADIANCE * mod;// * SQUARED_SEMI_MAJOR_AXIS / r / r;		
+			
+//			logger.info("Case C - z: " + Math.round(z *1000.0)/1000.0 
+////					+ "   z0: " + Math.round(z0 *1000.0)/1000.0
+//					+ "   cosZ: " + Math.round(cosZ *1000.0)/1000.0
+//					+ "   mod: " + Math.round(mod *1000.0)/1000.0
+////					+ "   squaredRatio: " + Math.round(squaredRatio *1_000.0)/1_000.0
+//					+ "   g0: " + Math.round(g0 *1000.0)/1000.0 
+//					);
+			
+			// if (G_0 <= 0)
+			// G_0 = 0;
+
+			// PART 4 : OPTICAL DEPTH - CALCULATING ABSORPTION AND SCATTERING OF SOLAR
+			// RADIATION
+
+			double tau = getOpticalDepth(location);
+		
+			// For future,
+			// Part 4a : Reduce the opacity of the Martian atmosphere due to local dust
+			// storm
+
+			// Note 1 : The extinction of radiation through the Martian atmosphere is caused
+			// mainly by suspended dust particles.
+			
+			// Although dust particles are effective at scattering direct solar irradiance,
+			// a substantial amount of diffuse light is able to penetrate to the surface of
+			// the planet.
+			
+			// The amount of PAR available on the Martian surface can then be calculated to
+			// be 42% of the total PAR to reach the surface.
+
+			// Note 2: Based on Viking observation, it's estimated approximately 100 local
+			// dust storms (each last a few days) can occur in a given Martian year
+			// Duration of a global dust storm is 35 - 70 sols. Local dust storms last a few
+			// days.
+
+			// Note 3: In future, model how dust clouds, water/ice clouds, CO2 clouds affects tau
+			// differently
+			
+			// REFERENCE: http://www.sciencedirect.com/science/article/pii/S0019103514001559
+			// The solar longitude (LS) 20 deg 136 deg period is also characterized by the
+			// presence of cirriform clouds at the Opportunity site,
+			// especially near LS = 50 deg and 115 deg. In addition to water ice clouds, a
+			// water ice haze may also be present, and carbon dioxide clouds
+			// may be present early in the season.
+
+			// Choice 1 : if using Beer's law : transmissivity = Math.exp(-tau/cos_z);
+			// G_bh = G_0 * cos_z * Math.exp(-tau/cos_z);
+
+			// Choice 2 : The pure scattering transmissivity = (1 + tau / 2 / cos_z)^ -1
+
+			gbh = g0 * cosZ / (1 + tau / 2.0 / cosZ);
+
+
+			// Assuming the reflection from the surface is negligible
+	
+			// Note: m(z), the air mass, is estimated as ~ 1/cos_z
+
+			// In future, one can estimate m(z), the air mass, as ~ 1/cos_z
+
+			// PART 5 : DIFFUSE SOLAR IRRADIANCE
+
+			// G_h = G_direct + G_diffuse
+			// On earth, the direct solar irradiance plays the major role of bringing in
+			// sunlight
+			// On Mars, the role of diffuse solar irradiance is more prominent than that on
+			// Earth.
+			
+			gdh = gbh * (-0.822 * cosZ + 1);
+
+			
+			// Finally,
+			gh = gbh + gdh;
+			
+			// Future: Modeling the diffuse effect of solar irradiance with formula
+			// Note: the value of G_dh to decrease more slowly when value cos_z is
+			// diminishing
+
+			// Assume a linear relationship, use the formula y = mx + c
+			// Let x = G_dh/G_bh, y = cos_z
+	    	// Set cos_z = .9, G_dh = G_bh / 6 = 0.167 * G_bh;
+	    	// Set cos_z = 0, G_dh = G_bh;	
+
+//			logger.info("Case C - "
+//					+ "tau: " + Math.round(tau *1000.0)/1000.0 
+//					+ "   gbh: " + Math.round(gbh *1000.0)/1000.0
+//					+ "   gdh: " + Math.round(gdh *1000.0)/1000.0
+//					+ "   gh: " + Math.round(gh *1000.0)/1000.0 
+//					);
+
+			// For future,
+			// Part 6 : calculate other components on Mars such as twilight and
+			// reflective irradiance
+
+			// Note: A lot of code use of this method depends on dark night time = 0 solar
+			// irradiance. If we want to
+			// have scattering produce > 0 irradiance at full night time, we need to modify
+			// code calling this method
+			// as necessary for night time indication. - Scott
+
+		}
+		
+//		else {
+//			 // Case D: dark sky
+//			logger.info("Case D - z: " + Math.round(z *1000.0)/1000.0 
+//					+ "   cosZ: " + Math.round(cosZ *1000.0)/1000.0 
+//					+ "   mod: " + Math.round(mod *1000.0)/1000.0				
+//					+ "   g0: " + Math.round(g0 *1000.0)/1000.0 
+//					);
+//		}
+
+		if (gh > MAX_SOLAR_IRRADIANCE)
+			gh = MAX_SOLAR_IRRADIANCE;
+		
+		else if (gh < 0)
+			gh = 0;
+
+		// Take the average of the last and current irradiance
+		Double lastGh = currentIrradiance.get(location);
+		if (lastGh != null)
+			gh = (gh + lastGh.doubleValue()) / 2;
+			
+		// Save the value in the cache
+		currentIrradiance.put(location, gh);
+		
+//		if (gh > 0) {
+//			logger.info("z: " + Math.round(z *1000.0)/1000.0
+//					+ "   cosZ: " + Math.round(cosZ *1000.0)/1000.0  
+//					+ "   gh: " + Math.round(gh *1000.0)/1000.0);
+//		}
+		
+		return gh;
+	}
+
+	/**
+	 * Returns true if location is in a dark polar region. A dark polar region is
+	 * where the sun doesn't rise in the current sol.
+	 *
+	 * @return true if location is in dark polar region
+	 */
+	public boolean inDarkPolarRegion(Coordinates location) {
+
+		boolean result = false;
+
+		Coordinates sunDirection = orbitInfo.getSunDirection();
+
+		double sunPhi = sunDirection.getPhi();
+		double darkPhi = 0D;
+
+		if (sunPhi < (HALF_PI)) {
+			darkPhi = Math.PI - ((HALF_PI) - sunPhi);
+			if (location.getPhi() >= darkPhi) {
+				result = true;
+			}
+		} else {
+			darkPhi = sunPhi - (HALF_PI);
+			if (location.getPhi() < darkPhi) {
+				result = true;
+			}
+		}
+
+		return result;
+	}
+
+	/**
+	 * Estimates when the sunrise is for this location.
+	 * 
+	 * @param location
+	 * @return
+	 */
+	public MarsTime getSunRise(Coordinates location) {
+		Coordinates sunDirection = orbitInfo.getSunDirection();
+
+		// Sun Theta decreases over time so the Sun theta will be greater
+		// Move the location 1/4 global closer to the sun so sunrise.
+		// Allow for twilight
+		double sunTheta = sunDirection.getTheta();
+		double gapTheta = sunTheta - (location.getTheta() + HALF_PI - 0.2);
+
+		if (gapTheta < 0) {
+			// Gone round the planet,
+			gapTheta += (2 * Math.PI);
+		}
+
+		// Get the time as a ratio of the global times msols per day
+		double timeToSunRise = (gapTheta * 1000D)/(2 * Math.PI);
+
+		return clock.getMarsTime().addTime(timeToSunRise);
+	}
+
+	/**
+	 * Checks if location is within a polar region of Mars.
+	 *
+	 * @param location the location to check.
+	 * @return true if in polar region.
+	 */
+	public boolean inPolarRegion(Coordinates location) {
+		double polarPhi = .1D * Math.PI;
+
+		return (location.getPhi() < polarPhi) || (location.getPhi() > Math.PI - polarPhi);
+	}
+
+	/**
+	 * Gets the mineral map.
+	 *
+	 * @return mineral map.
+	 */
+	public MineralMap getMineralMap() {
+		return mineralMap;
+	}
+
+	/**
+	 * Adds an explored location.
+	 *
+	 * @param location                       the location coordinates.
+	 * @param estimationImprovement			 The number times the estimates have been improved
+	 * @param estimatedMineralConcentrations a map of all mineral types and their
+	 *                                       estimated concentrations (0% -100%)
+	 * @param settlement                     the settlement the exploring mission is
+	 *                                       from.
+	 * @return the explored location
+	 */
+	public ExploredLocation addExploredLocation(Coordinates location,
+			int estimationImprovement, Settlement settlement) {
+		
+		String [] mineralTypes = mineralMap.getMineralTypeNames();
+		Map<String, Double> initialMineralEstimations = new HashMap<>(mineralTypes.length);
+		
+		for (String mineralType : mineralTypes) {
+			double actual = mineralMap.getMineralConcentration(mineralType, location);
+
+			double estimated = 0;
+			double varianceMax = 0;
+			
+			// via the use of ExploredCommand			
+			if (estimationImprovement == Mining.MATURE_ESTIMATE_NUM) {
+				varianceMax = 1 + actual * MINERAL_ESTIMATION_VARIANCE / 1.5;
+			}
+			else {
+				varianceMax = 1 + actual * MINERAL_ESTIMATION_VARIANCE * 1.5;
+			}
+
+			estimated = actual + RandomUtil.getRandomDouble(-varianceMax, varianceMax);
+			
+			// With no improvements the estimates are capped
+			if (estimated < 0)
+				estimated = 0;
+			else if (estimated > MINERAL_ESTIMATION_MAX) {
+				estimated = MINERAL_ESTIMATION_MAX;
+			}
+			
+			logger.info(settlement, 10_000L, mineralType + "'s estimated mineral content: " + estimated);
+			
+			initialMineralEstimations.put(mineralType, estimated);
+		}
+
+		ExploredLocation result = new ExploredLocation(location, estimationImprovement, initialMineralEstimations, settlement);
+		synchronized (exploredLocations) {
+			exploredLocations.add(result);
+		}
+		return result;
+	}
+
+	/**
+	 * Check if an explored location already exists.
+	 * 
+	 * @param c
+	 * @return
+	 */
+	public ExploredLocation getExploredLocation(Coordinates c) {
+		synchronized (exploredLocations) {
+		return exploredLocations.stream()
+				  .filter(e -> c.equals(e.getLocation()))
+				  .findAny()
+				  .orElse(null);
+		}
+	}
+
+	/**
+	 * Gets a list of all explored locations on Mars.
+	 *
+	 * @return list of explored locations.
+	 */
+	public List<ExploredLocation> getExploredLocations() {
+		return exploredLocations;
+	}
+
+	/**
+	 * Gets the areothermal heat potential for a given location.
+	 *
+	 * @param location the coordinate location.
+	 * @return areothermal heat potential as percentage (0% - low, 100% - high).
+	 */
+	public double getAreothermalPotential(Coordinates location) {
+		return areothermalMap.getAreothermalPotential(location);
+	}
+
+	/**
+	 * Time passing in the simulation.
+	 *
+	 * @param time time in millisols
+	 * @throws Exception if error during time.
+	 */
+	@Override
+	public boolean timePassing(ClockPulse pulse) {
+
+		if (pulse.isNewMSol()) {
+			// TODO Resolve this; put Simualtino in ClockPulse
+			Collection<Settlement> col = Simulation.instance().getUnitManager().getSettlements();
+			Set<Coordinates> sSet = new HashSet<>();
+			for (Settlement s: col) {
+				sSet.add(s.getCoordinates());
+			}
+			
+			double msol = pulse.getMarsTime().getMillisolInt();
+			
+			// the value of optical depth doesn't need to be refreshed too often
+			if (msol % OPTICAL_DEPTH_REFRESH == 0) {
+				Iterator<Coordinates> it = opticalDepthMap.keySet().iterator();
+				while (it.hasNext()) {
+					Coordinates coord = it.next();
+					if (sSet.contains(coord)) {
+						computeOpticalDepth(coord);
+					}
+					else {
+						// Clear only those values that are non-settlement
+						it.remove();
+					}
+				}
+			}
+			
+			Iterator<Coordinates> it = currentIrradiance.keySet().iterator();
+			while (it.hasNext()) {
+				Coordinates coord = it.next();
+				if (sSet.contains(coord)) {
+					calculateSolarIrradiance(coord);
+				}
+				else {
+					// Clear only those values that are non-settlement
+					it.remove();
+				}
+			}
+		}
+		
+		return true;
+	}
+
+	/**
+	 * Executes the followings when deserializing this class. 
+	 * 
+	 * @param aInputStream
+	 * @throws ClassNotFoundException
+	 * @throws IOException
+	 */
+	private void readObject(ObjectInputStream aInputStream) throws ClassNotFoundException, IOException {   
+		// Perform the default de-serialization first
+	    aInputStream.defaultReadObject();
+	    
+		opticalDepthMap = new HashMap<>();
+		currentIrradiance = new HashMap<>();
+	}
+	 
+	/**
+	 * Prepares object for garbage collection.
+	 */
+	public void destroy() {
+
+		opticalDepthMap.clear();
+		opticalDepthMap = null;
+		currentIrradiance.clear();
+		currentIrradiance = null;
+		mineralMap.destroy();
+		mineralMap = null;
+		exploredLocations.clear();
+		exploredLocations = null;
+		areothermalMap.destroy();
+		areothermalMap = null;
+
+		weather = null;
+		orbitInfo = null;
+	}
+}