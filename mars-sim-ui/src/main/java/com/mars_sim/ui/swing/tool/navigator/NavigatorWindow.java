/*
 * Mars Simulation Project
 * NavigatorWindow.java
 * @date 2023-07-03
 * @author Scott Davis
 */
package com.mars_sim.ui.swing.tool.navigator;

import java.awt.BorderLayout;
import java.awt.Color;
import java.awt.Component;
import java.awt.Dimension;
import java.awt.FlowLayout;
import java.awt.Font;
import java.awt.GridLayout;
import java.awt.Image;
import java.awt.event.ActionEvent;
import java.awt.event.ActionListener;
import java.awt.image.MemoryImageSource;
import java.util.ArrayList;
import java.util.Arrays;
import java.util.Collections;
import java.util.HashMap;
import java.util.Iterator;
import java.util.List;
import java.util.Map;
import java.util.Map.Entry;
import java.util.Properties;
import java.util.logging.Logger;

import javax.swing.BorderFactory;
import javax.swing.ButtonGroup;
import javax.swing.DefaultComboBoxModel;
import javax.swing.DefaultListCellRenderer;
import javax.swing.Icon;
import javax.swing.ImageIcon;
import javax.swing.JButton;
import javax.swing.JCheckBoxMenuItem;
import javax.swing.JComboBox;
import javax.swing.JLabel;
import javax.swing.JList;
import javax.swing.JMenu;
import javax.swing.JPanel;
import javax.swing.JPopupMenu;
import javax.swing.JRadioButton;
import javax.swing.JSlider;
import javax.swing.SwingConstants;
import javax.swing.SwingUtilities;
import javax.swing.UIManager;

import com.formdev.flatlaf.FlatLaf;
import com.formdev.flatlaf.extras.components.FlatToggleButton;
import com.mars_sim.core.GameManager;
import com.mars_sim.core.GameManager.GameMode;
import com.mars_sim.core.Simulation;
import com.mars_sim.core.UnitManager;
import com.mars_sim.core.UnitManagerEventType;
import com.mars_sim.core.UnitManagerListener;
import com.mars_sim.core.UnitType;
import com.mars_sim.core.environment.TerrainElevation;
import com.mars_sim.core.map.IntegerMapData;
import com.mars_sim.core.map.MapDataFactory;
import com.mars_sim.core.map.MapMetaData;
import com.mars_sim.core.map.location.Coordinates;
import com.mars_sim.core.structure.Settlement;
import com.mars_sim.core.time.ClockPulse;
import com.mars_sim.core.tool.Msg;
import com.mars_sim.ui.swing.ConfigurableWindow;
import com.mars_sim.ui.swing.JComboBoxMW;
import com.mars_sim.ui.swing.MainDesktopPane;
import com.mars_sim.ui.swing.StyleManager;
import com.mars_sim.ui.swing.tool.JStatusBar;
import com.mars_sim.ui.swing.tool.map.ExploredSiteMapLayer;
import com.mars_sim.ui.swing.tool.map.LandmarkMapLayer;
import com.mars_sim.ui.swing.tool.map.MapDisplay;
import com.mars_sim.ui.swing.tool.map.MapLayer;
import com.mars_sim.ui.swing.tool.map.MapMouseListener;
import com.mars_sim.ui.swing.tool.map.MapPanel;
import com.mars_sim.ui.swing.tool.map.MineralMapLayer;
import com.mars_sim.ui.swing.tool.map.NavpointMapLayer;
import com.mars_sim.ui.swing.tool.map.ShadingMapLayer;
import com.mars_sim.ui.swing.tool.map.UnitIconMapLayer;
import com.mars_sim.ui.swing.tool.map.UnitLabelMapLayer;
import com.mars_sim.ui.swing.tool.map.VehicleTrailMapLayer;
import com.mars_sim.ui.swing.tool_window.ToolWindow;

/**
 * The NavigatorWindow is a tool window that displays a map and a globe showing
 * Mars, and various other elements. It is the primary interface component that
 * presents the simulation to the user.
 */
@SuppressWarnings("serial")
public class NavigatorWindow extends ToolWindow implements ActionListener, ConfigurableWindow {

	private static record MapOrder(int order, MapLayer layer) {}
	
	private static final Logger logger = Logger.getLogger(NavigatorWindow.class.getName());

	public static final int MAP_BOX_WIDTH = MapDisplay.MAP_BOX_WIDTH; // Refers to Map's MAP_BOX_WIDTH in mars-sim-mapdata maven submodule
	public static final int MAP_BOX_HEIGHT = MapDisplay.MAP_BOX_HEIGHT;
	private static final int HEIGHT_STATUS_BAR = 16;
	private static final int CONTROL_PANE_HEIGHT = 85;
	private static final String DEGREE_SIGN = Msg.getString("direction.degreeSign");
	
	private static final String LEVEL = "Level ";
	private static final String DASH = "- ";
	private static final String CHOOSE_SETTLEMENT = "List";
	private static final String MAPTYPE_PROP = "mapType";
	private static final String RESOLUTION_PROP = "resolution";
	private static final String MAPTYPE_RELOAD_ACTION = "notloaded";
	private static final String LAYER_ACTION = "layer";
	private static final String GO_THERE_ACTION = "goThere";
	private static final String MINERAL_ACTION = "mineralLayer";
	private static final String MINERAL = "mineral";

	private static final String MINERAL_LAYER = "minerals";
	private static final String DAYLIGHT_LAYER = "daylightTracking";
	private static final String EXPLORED_LAYER = "exploredSites";

	private static final String LON_PROP = "longitude";
	private static final String LAT_PROP = "latitude";

	/** Tool name. */
	public static final String NAME = "navigator";
	public static final String ICON = "mars";
	public static final String TITLE = Msg.getString("NavigatorWindow.title");
	public static final String PIN_ICON = "pin";
	public static final String MAP_ICON = "settlement_map";

	private static final String WHITESPACE = " ";
	private static final String SCALE = "Scale: ";
	private static final String RHO = "\u03C1: ";
	private static final String THETA = "\u03B8: ";
	private static final String PHI = "\u03C6: ";

	private static final String KM_PIXEL = " pixel: ";
	private static final String ELEVATION = " height: ";
	private static final String KM = " km";
	private static final String MAP_SEPERATOR = "~";
	
	private static final String RESOLUTION = "0";
	
	/** The latitude combox.  */
	private JComboBoxMW<?> latCB;
	/** The longitude combox. */
	private JComboBoxMW<?> lonCB;
	/** Settlement Combo box. */
	private JComboBox<Settlement> settlementComboBox;
	/** Latitude direction choice. */
	private JComboBoxMW<?> latCBDir;
	/** Longitude direction choice. */
	private JComboBoxMW<?> lonCBDir;

	/** Toggle button for mineral types. */
	private JButton mineralsButton;
	/** Toggle button for GPU acceleration. */
	private FlatToggleButton gpuButton;
	/** Go button. */
	private JButton goButton;
	
	private JRadioButton r0;
	private JRadioButton r1;
	
	private JPanel settlementPane;
	private JPanel goPane;
	private JPanel bottomPane;
	
	/** The info label on the status bar. */
	private JLabel scaleLabel;
	private JLabel kmPerPixelLabel;
	private JLabel heightLabel;
	private JLabel coordLabel;
	private JLabel phiLabel;
	private JLabel thetaLabel;
	private JLabel rhoLabel;

	private transient Map<String, MapOrder> mapLayers = new HashMap<>();
	
	private transient MineralMapLayer mineralLayer;
	
	private transient UnitManagerListener umListener;
	
	/** The map panel class for holding all the map layers. */
	private MapPanel mapPanel;

	private JPanel detailPane;
	
	private UnitManager unitManager;
	
	private Settlement selectedSettlement;
	

	/**
	 * Constructor.
	 * 
	 * @param desktop {@link MainDesktopPane} the desktop pane
	 */
	public NavigatorWindow(MainDesktopPane desktop) {
		// use ToolWindow constructor
		super(NAME, TITLE, desktop);

		Simulation sim = desktop.getSimulation();
		this.unitManager = sim.getUnitManager();
	
		// Prepare content pane		
		JPanel contentPane = new JPanel(new BorderLayout(0, 0));
		setContentPane(contentPane);
		
		// Prepare whole 
		JPanel wholePane = new JPanel(new BorderLayout(0, 0));
		wholePane.setBorder(BorderFactory.createCompoundBorder(BorderFactory.createEtchedBorder(),
								BorderFactory.createEmptyBorder(1, 1, 1, 1)));
		contentPane.add(wholePane, BorderLayout.CENTER);

		JPanel mapPane = new JPanel();
		wholePane.add(mapPane, BorderLayout.CENTER);

		mapPanel = new MapPanel(desktop, this);
		mapPanel.setPreferredSize(new Dimension(MAP_BOX_WIDTH, MAP_BOX_WIDTH));
		
		mapPanel.setMouseDragger(true);

		// Create a mouse listener to show Units. But update status bar on hover
		var mapListner = new MapMouseListener(desktop, mapPanel) {
			@Override
			protected void checkHover(Coordinates clickedPosition) {
				updateStatusBar(clickedPosition);
				super.checkHover(clickedPosition);
			}
		};
		mapPanel.addMouseListener(mapListner);
		mapPanel.addMouseMotionListener(mapListner);
		
		// Create map layers.
		createMapLayer(DAYLIGHT_LAYER, 0, new ShadingMapLayer(mapPanel));
		mineralLayer = new MineralMapLayer(mapPanel);
		createMapLayer(MINERAL_LAYER, 1, mineralLayer);
		createMapLayer("unitIcon", 2, new UnitIconMapLayer(mapPanel));
		createMapLayer("unitLabels", 3, new UnitLabelMapLayer());
		createMapLayer("navPoints", 4, new NavpointMapLayer(mapPanel));
		createMapLayer("vehicleTrails", 5, new VehicleTrailMapLayer());
		createMapLayer("landmarks", 6, new LandmarkMapLayer());
		createMapLayer(EXPLORED_LAYER, 7, new ExploredSiteMapLayer(mapPanel));

		mapPanel.showMap(new Coordinates((Math.PI / 2D), 0D));
		
		mapPane.add(mapPanel);
		
		JPanel wholeBottomPane = new JPanel(new BorderLayout(0, 0));
		wholeBottomPane.setPreferredSize(new Dimension(MAP_BOX_WIDTH, CONTROL_PANE_HEIGHT));
		wholeBottomPane.setMinimumSize(new Dimension(MAP_BOX_WIDTH, CONTROL_PANE_HEIGHT));
		wholeBottomPane.setMaximumSize(new Dimension(MAP_BOX_WIDTH, CONTROL_PANE_HEIGHT));
		wholePane.add(wholeBottomPane, BorderLayout.SOUTH);
		
		JPanel coordControlPane = new JPanel(new BorderLayout());
		wholeBottomPane.add(coordControlPane, BorderLayout.CENTER);
		
		JPanel centerPane = new JPanel(new BorderLayout(0, 0));
		coordControlPane.add(centerPane, BorderLayout.CENTER);
		
		JPanel westPane = new JPanel(new BorderLayout());
		coordControlPane.add(westPane, BorderLayout.WEST);
		
		// Create a button panel
		JPanel buttonPanel = new JPanel(new GridLayout(2, 1));
		westPane.add(buttonPanel, BorderLayout.EAST);

		buttonPanel.setBorder(BorderFactory.createTitledBorder("POI"));
		buttonPanel.setToolTipText("Select your point of Interest");

		ButtonGroup group = new ButtonGroup();

		r0 = new JRadioButton("Coordinate", true);
		r1 = new JRadioButton("Settlement");

		r0.setSelected(true);	
			
		group.add(r0);
		group.add(r1);

		buttonPanel.add(r0);
		buttonPanel.add(r1);
		
		PolicyRadioActionListener actionListener = new PolicyRadioActionListener();
	
		r0.addActionListener(actionListener);
		r1.addActionListener(actionListener);
		
		////////////////////////////////////////////
			
		JPanel twoLevelPane = new JPanel(new BorderLayout(0, 0));
		centerPane.add(twoLevelPane, BorderLayout.CENTER);
		
		JPanel topPane = new JPanel(new FlowLayout(FlowLayout.CENTER));
		topPane.setAlignmentY(BOTTOM_ALIGNMENT);
		twoLevelPane.add(topPane, BorderLayout.CENTER);

		bottomPane = new JPanel(new FlowLayout(FlowLayout.CENTER));
		bottomPane.setAlignmentY(TOP_ALIGNMENT);
		twoLevelPane.add(bottomPane, BorderLayout.SOUTH);
        
		// Prepare the go button and button pane
		createGoPane(true);
			
		// Create the settlement combo box
        buildSettlementComboBox(setupSettlements());
        
        // Set up the label and the settlement pane
        createSettlementPane(false);

		////////////////////////////////////////////
			
		// Prepare latitude entry components
		JLabel latLabel = new JLabel("   Lat :", SwingConstants.RIGHT);
		topPane.add(latLabel);

		Integer[] lonDegrees = new Integer[361];
		Integer[] latDegrees = new Integer[91];
		
		// Switch to using ComboBoxMW for latitude
		int lonSize = lonDegrees.length;
		for (int i = 0; i < lonSize; i++) {
			lonDegrees[i] = i;
		}

		int latSize = latDegrees.length;
		for (int i = 0; i < latSize; i++) {
			latDegrees[i] = i;
		}

		latCB = new JComboBoxMW<>(latDegrees);
		latCB.setPreferredSize(new Dimension(60, 25));
		latCB.setSelectedItem(0);
		topPane.add(latCB);

		String[] latStrings = { DEGREE_SIGN + Msg.getString("direction.northShort"), //$NON-NLS-1$ //$NON-NLS-2$
							DEGREE_SIGN+ Msg.getString("direction.southShort") //$NON-NLS-1$ //$NON-NLS-2$
		};
		latCBDir = new JComboBoxMW<>(latStrings);
		latCBDir.setPreferredSize(new Dimension(60, 25));
		latCBDir.setEditable(false);
		topPane.add(latCBDir);

		// Prepare longitude entry components
		JLabel longLabel = new JLabel("Lon :", SwingConstants.RIGHT);
		topPane.add(longLabel);

		// Switch to using ComboBoxMW for longitude
		lonCB = new JComboBoxMW<>(lonDegrees);
		lonCB.setPreferredSize(new Dimension(60, 25));
		lonCB.setSelectedItem(0);
		topPane.add(lonCB);

		String[] longStrings = { DEGREE_SIGN + Msg.getString("direction.eastShort"), //$NON-NLS-1$ //$NON-NLS-2$
					DEGREE_SIGN + Msg.getString("direction.westShort") //$NON-NLS-1$ //$NON-NLS-2$
		};
		lonCBDir = new JComboBoxMW<>(longStrings);
		lonCBDir.setPreferredSize(new Dimension(60, 25));
		lonCBDir.setEditable(false);
		topPane.add(lonCBDir);

		///////////////////////////////////////////////////////////////////////////
		
		// Prepare options panel on the right pane
		JPanel gridPane = new JPanel(new GridLayout(3, 1));
		gridPane.setAlignmentY(Component.CENTER_ALIGNMENT);
		coordControlPane.add(gridPane, BorderLayout.EAST);

		JPanel topOptionPane = new JPanel(new FlowLayout(FlowLayout.CENTER));
		topOptionPane.setPreferredSize(new Dimension(120, 25));
		topOptionPane.setMinimumSize(new Dimension(120, 25));
		topOptionPane.setMaximumSize(new Dimension(120, 25));
		gridPane.add(topOptionPane);
        
		// Prepare options button.
		JButton optionsButton = new JButton(Msg.getString("NavigatorWindow.button.mapOptions")); //$NON-NLS-1$
		optionsButton.putClientProperty("JButton.buttonType", "help");
//		May add back 
		optionsButton.setIcon(UIManager.getIcon("Tree.closedIcon"));
		optionsButton.setToolTipText(Msg.getString("NavigatorWindow.tooltip.mapOptions")); //$NON-NLS-1$
		optionsButton.addActionListener(e ->
				SwingUtilities.invokeLater(() ->
					createMapOptionsMenu().show(optionsButton, 0, optionsButton.getHeight())
				)
		);
		
		topOptionPane.add(optionsButton);

		JPanel mineralBtnPane = new JPanel(new FlowLayout(FlowLayout.CENTER));
		mineralBtnPane.setPreferredSize(new Dimension(100, 25));
		mineralBtnPane.setMinimumSize(new Dimension(100, 25));
		mineralBtnPane.setMaximumSize(new Dimension(100, 25));
		gridPane.add(mineralBtnPane);
		
		// Prepare minerals button
		mineralsButton = new JButton(Msg.getString("NavigatorWindow.button.mineralOptions")); //$NON-NLS-1$
		mineralsButton.setPreferredSize(new Dimension(100, 25));
		mineralsButton.putClientProperty("JButton.buttonType", "roundRect");
		mineralsButton.setToolTipText(Msg.getString("NavigatorWindow.tooltip.mineralOptions")); //$NON-NLS-1$
		mineralsButton.setEnabled(false);
		mineralsButton.addActionListener(e -> 
				SwingUtilities.invokeLater(() -> 
					createMineralsMenu().show(mineralsButton, 0, mineralsButton.getHeight())
			)
		);
		
		mineralBtnPane.add(mineralsButton);
		
		JPanel gpuBtnPane = new JPanel(new FlowLayout(FlowLayout.CENTER));
		gpuBtnPane.setPreferredSize(new Dimension(80, 25));
		gpuBtnPane.setMinimumSize(new Dimension(80, 25));
		gpuBtnPane.setMaximumSize(new Dimension(80, 25));
		gridPane.add(gpuBtnPane);
	
		// Prepare gpu button
		gpuButton = new FlatToggleButton(); 
		gpuButton.setPreferredSize(new Dimension(80, 25));
		gpuButton.putClientProperty("JButton.buttonType", "roundRect");
		gpuButton.setToolTipText(Msg.getString("NavigatorWindow.tooltip.gpu")); //$NON-NLS-1$
		gpuButton.setSelected(IntegerMapData.isHardwareAccel());

		updateGPUButton();
		gpuButton.addActionListener(e -> SwingUtilities.invokeLater(this::updateGPUButton));


		gpuBtnPane.add(gpuButton);

		// Create the status bar
		JStatusBar statusBar = new JStatusBar(3, 3, HEIGHT_STATUS_BAR);
		contentPane.add(statusBar, BorderLayout.SOUTH);
		
		Font font = StyleManager.getSmallFont();
		
		phiLabel = new JLabel();
		phiLabel.setFont(font);
		phiLabel.setPreferredSize(new Dimension(50, HEIGHT_STATUS_BAR));

		thetaLabel = new JLabel();
		thetaLabel.setFont(font);
		thetaLabel.setPreferredSize(new Dimension(50, HEIGHT_STATUS_BAR));

		scaleLabel = new JLabel();
		scaleLabel.setFont(font);
		scaleLabel.setPreferredSize(new Dimension(55, HEIGHT_STATUS_BAR));
		
		kmPerPixelLabel = new JLabel();
		kmPerPixelLabel.setFont(font);
		kmPerPixelLabel.setPreferredSize(new Dimension(80, HEIGHT_STATUS_BAR));
		
		rhoLabel = new JLabel();
		rhoLabel.setFont(font);
		rhoLabel.setPreferredSize(new Dimension(60, HEIGHT_STATUS_BAR));
		
		heightLabel = new JLabel();
		heightLabel.setFont(font);
		heightLabel.setPreferredSize(new Dimension(85, HEIGHT_STATUS_BAR));
	    
		coordLabel = new JLabel();
		coordLabel.setFont(font);
		coordLabel.setPreferredSize(new Dimension(110, HEIGHT_STATUS_BAR));
		
		statusBar.addLeftComponent(coordLabel, false);
		statusBar.addLeftComponent(phiLabel, false);
		statusBar.addLeftComponent(thetaLabel, false);
		
		statusBar.addCenterComponent(rhoLabel, false);
		statusBar.addCenterComponent(heightLabel, false);
		
		statusBar.addRightComponent(scaleLabel, false);
		statusBar.addRightComponent(kmPerPixelLabel, false);

		// Apply user choice from xml config file
		checkSettings();
		
		setClosable(true);
		setResizable(false);
		setMaximizable(false);

		setVisible(true);
		// Pack window
		pack();
	}

	/**
	 * Updates the state of the GPU button.
	 */
	private void updateGPUButton() {	
		if (IntegerMapData.isGPUAvailable()) {
			boolean isSelected = gpuButton.isSelected();
			String gpuStateStr1 = " off";
			if (isSelected) {
				gpuStateStr1 = " on";
				logger.config("Set GPU button to be ON.");
			}
			else {
				logger.config("Set GPU button to be OFF.");
			}
			IntegerMapData.setHardwareAccel(isSelected);
			gpuButton.setText(Msg.getString("NavigatorWindow.button.gpu") + gpuStateStr1);
			
			mapPanel.setRho(mapPanel.getRho());
		}
		else {
			gpuButton.setEnabled(false);
			gpuButton.setText("No GPU");
		}
	}
	
	
	/**
	 * Checks for config settings.
	 */
	private void checkSettings() {
		// Apply user choice from xml config file
		Properties userSettings = desktop.getMainWindow().getConfig().getInternalWindowProps(NAME);
		if (userSettings != null) {
			
			String resolutionString = userSettings.getProperty(RESOLUTION_PROP, RESOLUTION);
			
			int resolution = mapPanel.getMapResolution();
			
			if (resolutionString != null) {
				resolution = Integer.parseInt(resolutionString);
			}
			
			// Set the map type
			changeMap(userSettings.getProperty(MAPTYPE_PROP, MapDataFactory.DEFAULT_MAP_TYPE), resolution);
			
			// Check for layer action and mineral action
			checkLayerAction(userSettings);

			String latString = userSettings.getProperty(LAT_PROP);
			String lonString = userSettings.getProperty(LON_PROP);
			if ((latString != null) && (lonString != null)) {
				Coordinates userCenter = new Coordinates(latString, lonString);
				updateCoordsMaps(userCenter);
			}
		}
		else {
			// Add default map layers
			for (String layerName : mapLayers.keySet()) {
				if (!layerName.equals(DAYLIGHT_LAYER) && !layerName.equals(MINERAL_LAYER)
					&& !layerName.equals(EXPLORED_LAYER)) {
					setMapLayer(true, layerName);
				}
			}
		}
	}
	
	/**
	 * Checks for layer actions.
	 * 
	 * @param userSettings
	 */
	private void checkLayerAction(Properties userSettings) {
		for (Object key : userSettings.keySet()) {
			String prop = (String) key;
			String propValue = userSettings.getProperty(prop);

			if (prop.startsWith(LAYER_ACTION)) {
				String layer = prop.substring(LAYER_ACTION.length());
				// Check if a layer is selected
				boolean selected = Boolean.parseBoolean(propValue);
				setMapLayer(selected, layer);

				if (MINERAL_LAYER.equals(layer)) {
					selectMineralLayer(selected);
				}

			}
			else if (prop.startsWith(MINERAL_ACTION)) {
				String mineral = prop.substring(MINERAL_ACTION.length());
				mineralLayer.setMineralDisplayed(mineral, Boolean.parseBoolean(propValue));
			}
		}
	}
	
	/**
	 * Creates the go button and pane.
	 * 
	 * @param isCreatingButton
	 */
	public void createGoPane(boolean isCreatingButton) {
		
		if (isCreatingButton) {
			goButton = new JButton(Msg.getString("NavigatorWindow.button.resetGo")); //$NON-NLS-1$
			goButton.setToolTipText("Go to the location with your specified coordinate");
			goButton.setActionCommand(GO_THERE_ACTION);
			goButton.addActionListener(this);
		}
		
		goPane = new JPanel(new FlowLayout(FlowLayout.CENTER));
		goPane.add(goButton);
		
		bottomPane.add(goPane);
	}
	
	public void setZoomPanel(JPanel zoomPanel) {
		detailPane.add(zoomPanel);
	}
	
	/**
	 * Creates the settlement pane.
	 * 
	 * @param isAdding
	 */
	public void createSettlementPane(boolean isAdding) {   
	    settlementPane = new JPanel(new FlowLayout(FlowLayout.CENTER));
	    JLabel label = new JLabel("Select a settlement: ");
	    settlementPane.add(label);
	    
    	settlementPane.add(settlementComboBox);
    	
	    if (isAdding) {
			bottomPane.add(settlementPane);
	    }
	}
	
	/**
	 * Sets up a list of settlements.
	 *
	 * @return List<Settlement>
	 */
	private List<Settlement> setupSettlements() {
		List<Settlement> settlements = new ArrayList<>();

		if (GameManager.getGameMode() == GameMode.COMMAND) {
			settlements = unitManager.getCommanderSettlements();
		}

		else {
			settlements.addAll(unitManager.getSettlements());
		}

		Collections.sort(settlements);
		
		return settlements;
	}
	
	/**
	 * Creates the map layer.
	 * 
	 * @param name
	 * @param order
	 * @param layer
	 */
	private void createMapLayer(String name, int order, MapLayer layer) {
		mapLayers.put(name, new MapOrder(order, layer));
	}

	/**
	 * Updates the labels on the status bar.
	 * 
	 * @param pos New positional Coordinate
	 */
	private void updateStatusBar(Coordinates pos) {
		double phi = pos.getPhi();
		double theta = pos.getTheta();			
		double height = TerrainElevation.getMOLAElevation(phi, theta);
		double scale = mapPanel.getScale();
		var coord = pos.getFormattedString();
		double rho = mapPanel.getRho();

		coordLabel.setText(WHITESPACE + coord);

		phiLabel.setText(PHI + StyleManager.DECIMAL_PLACES3.format(phi));
		thetaLabel.setText(THETA + StyleManager.DECIMAL_PLACES3.format(theta));
		
		rhoLabel.setText(RHO + StyleManager.DECIMAL_PLACES2.format(rho));
		heightLabel.setText(ELEVATION + StyleManager.DECIMAL3_KM.format(height));
		
		scaleLabel.setText(SCALE + StyleManager.DECIMAL_PLACES2.format(scale));
		kmPerPixelLabel.setText(KM_PIXEL + StyleManager.DECIMAL_PLACES2.format(Coordinates.MARS_RADIUS_KM / rho) + KM);
	}
	
	/**
	 * Builds the settlement combo box.
	 * 
	 * @param startingSettlements
	 */
	private void buildSettlementComboBox(List<Settlement> startingSettlements) {

		DefaultComboBoxModel<Settlement> model = new DefaultComboBoxModel<>();
		model.addAll(startingSettlements);
		model.setSelectedItem(selectedSettlement);
		settlementComboBox = new JComboBox<>(model);
		settlementComboBox.setOpaque(false);
		settlementComboBox.setToolTipText(Msg.getString("SettlementWindow.tooltip.selectSettlement")); //$NON-NLS-1$
		settlementComboBox.setRenderer(new PromptComboBoxRenderer(CHOOSE_SETTLEMENT));

		// Set the item listener only after the setup is done
		settlementComboBox.addItemListener(e -> {
			if (settlementComboBox.getSelectedIndex() == -1)
				return;
			
			Settlement newSettlement = (Settlement) e.getItem();
			
			if (newSettlement != null) {
				// Change to the selected settlement in SettlementMapPanel
				if (selectedSettlement != newSettlement) {
					// Set the selected settlement
					selectedSettlement = newSettlement;
				}
				
				// Need to update the coordinates
				updateCoordsMaps(newSettlement.getCoordinates());
				
				// Reset it back to the prompt text
				settlementComboBox.setSelectedIndex(-1);
			}
		});
		
		// Listen for new Settlements
		umListener = event -> {
			if (event.getEventType() == UnitManagerEventType.ADD_UNIT) {
				settlementComboBox.addItem((Settlement) event.getUnit());
			}
		};
		
		unitManager.addUnitManagerListener(UnitType.SETTLEMENT, umListener);
	}

	/**
	 * Updates coordinates in map, buttons, and globe Redraw map and globe if
	 * necessary.
	 * 
	 * @param newCoords the new center location
	 */
	public void updateCoordsBox(Coordinates newCoords) {
		
		String lat = newCoords.getFormattedLatitudeString();
		String lon = newCoords.getFormattedLongitudeString();
		
		String latNumS = lat.substring(0, lat.indexOf(' '));
		String latDirS = DEGREE_SIGN + lat.substring(lat.indexOf(' ') + 1);
		
		String lonNumS = lon.substring(0, lon.indexOf(' '));
		String lonDirS = DEGREE_SIGN + lon.substring(lon.indexOf(' ') + 1);
		
		int latNum = (int) Math.round(Double.parseDouble(latNumS));
		int lonNum = (int) Math.round(Double.parseDouble(lonNumS));
		
		latCB.setSelectedItem(latNum);
		lonCB.setSelectedItem(lonNum);
		
		latCBDir.setSelectedItem(latDirS);
		lonCBDir.setSelectedItem(lonDirS);
	}
	
	/**
	 * Updates coordinates and map and globe.
	 * 
	 * @param newCoords the new center location
	 */
	public void updateCoordsMaps(Coordinates newCoords) {
		updateCoordsBox(newCoords);
		mapPanel.showMap(newCoords);
	}
	
	/**
	 * Updates map and globe.
	 * 
	 * @param newCoords the new center location
	 */
	public void updateMaps(Coordinates newCoords) {
		mapPanel.showMap(newCoords);
	}
	
	private void goToLocation() {

		double latitude = (int) latCB.getSelectedItem();
		double longitude = (int) lonCB.getSelectedItem();
		
		String latDirStr = ((String) latCBDir.getSelectedItem()).substring(1);
		String longDirStr = ((String) lonCBDir.getSelectedItem()).substring(1);

		if ((latitude >= 0D) && (latitude <= 90D) && (longitude >= 0D) && (longitude <= 360)) {

			String westString = Msg.getString("direction.westShort"); // $NON-NLS-1$
			if (longDirStr.equals(westString)) {
				// If it's toward west
				longitude = 360D - longitude; 
			}

			updateMaps(new Coordinates(latitude + " " + latDirStr, longitude + " " + longDirStr)); // $NON-NLS-1$
			// FUTURE: May switch to having a prompt statement at the top of the combobox
			settlementComboBox.setSelectedIndex(-1);
		}
	}
		
	/**
	 * Processes the mineral command.
	 * 
	 * @param source
	 */
	private void goToMineral(Object source) {
		JCheckBoxMenuItem mineralItem = (JCheckBoxMenuItem) source;
		boolean previous = mineralLayer.isMineralDisplayed(mineralItem.getText());
		boolean now = !previous;
		mineralItem.setSelected(now);
		mineralLayer.setMineralDisplayed(mineralItem.getText(), now);
		logger.config("Just set the state of " + mineralItem.getText() + " to " + now + " in mineral layer.");
	}
	
	/**
	 * Processes other commands.
	 * 
	 * @param command
	 * @param source
	 */
	private void goToOtherCommands(String command, Object source) {
		if (command.startsWith(MAPTYPE_RELOAD_ACTION)) {			
			goToMapTypeReload(command, source);
		}
		else if (command.startsWith(LAYER_ACTION)) {
			String selectedLayer = command.substring(LAYER_ACTION.length());
			// Check if a layer is selected
			boolean selected = ((JCheckBoxMenuItem) source).isSelected();
			setMapLayer(selected, selectedLayer);
			
			if (MINERAL_LAYER.equals(selectedLayer)) {
				selectMineralLayer(selected);
			}
		}
	}
	
	/**
	 * Processes the map reload command.
	 * 
	 * @param command
	 * @param source
	 */
	private void goToMapTypeReload(String command, Object source) {
		if (((JCheckBoxMenuItem) source).isSelected()) {
			String [] parts = command.split(MAP_SEPERATOR);
			String newMapType = parts[2];
			int reply = Integer.parseInt(parts[1]);

			// if it's the same map type but of a different resolution
			// Change the map
			changeMap(newMapType, reply);
		}
	}
	
	/** 
	 * ActionListener method overridden. 
	 * 
	 * @param event
	 */
	public void actionPerformed(ActionEvent event) {

		Object source = event.getSource();
		String command = event.getActionCommand();
		switch (command) {
			case GO_THERE_ACTION: {
				// Read longitude and latitude from user input, translate to radians,
				// and recenter globe and surface map on that location.
				try {
					goToLocation();
				} catch (NumberFormatException e) {
					// show exception;
				}
			} break;

			case MINERAL: {				
				goToMineral(source);			
			} break;
		
		default: // Grouped command
			goToOtherCommands(command, source);
		}
	}

	/**
	 * Changes the map.
	 * 
	 * @param newMapType New map Type
	 * @param res Resolution layer
	 */
	private void changeMap(String newMapType, int res) {
				
		// Load a new map 
		if (mapPanel.loadMap(newMapType, res)) {
			updateMapControls();
		}
	}

	/**
	 * Update layers according to Map type
	 */
	private void updateMapControls() {
		// Update dependent panels
		MapMetaData metaType = mapPanel.getMapMetaData();
		
		var isColourful = metaType.isColourful();
		if (isColourful) {
			// turn off day night layer
			setMapLayer(false, DAYLIGHT_LAYER);
			// turn off mineral layer
			setMapLayer(false, MINERAL_LAYER);
			
		}
		selectMineralLayer(!isColourful);
	}

	/**
	 * Selects the mineral button state and text.
	 * 
	 * @param selected
	 */
	private void selectMineralLayer(boolean selected) {
		mineralsButton.setEnabled(selected);
		mineralsButton.setText(Msg.getString("NavigatorWindow.button.mineralOptions") +
								(selected ? " on " : " off "));
	}
	
	/**
	 * Sets a map layer on or off.
	 * 
	 * @param setMap   true if map is on and false if off.
	 * @param layerName Name of the map layer to change
	 */
	private void setMapLayer(boolean setMap, String layerName) {
		MapOrder selected = mapLayers.get(layerName);
		if (setMap) {
			mapPanel.addMapLayer(selected.layer, selected.order);
		} else {
			mapPanel.removeMapLayer(selected.layer);
		}
	}

	/**
	 * Returns the map options menu.
	 */
	private JPopupMenu createMapOptionsMenu() {
		// Create map options menu.
		JPopupMenu optionsMenu = new JPopupMenu();
		optionsMenu.setToolTipText(Msg.getString("NavigatorWindow.menu.mapOptions")); //$NON-NLS-1$
				
		var currentMap = mapPanel.getMapMetaData();
		var currentRes = mapPanel.getMapResolution();
		for (MapMetaData metaData: MapDataFactory.getLoadedTypes()) {
	
			boolean active = metaData.equals(currentMap);
			JMenu mapMenu = new JMenu((active ? "> " : "") + metaData.getDescription());
			mapMenu.setBackground(mapMenu.getBackground().darker());

			for(int lvl = 0; lvl < metaData.getNumLevel(); lvl++) {
				boolean displayed = (metaData.equals(currentMap)
										&& (lvl == currentRes));
				JCheckBoxMenuItem mapItem = new JCheckBoxMenuItem(LEVEL + lvl
															+ (metaData.isLocal(lvl) ? " *" : "")
															, displayed);
				mapItem.setEnabled(!displayed);
				mapItem.setActionCommand(MAPTYPE_RELOAD_ACTION + MAP_SEPERATOR + lvl + MAP_SEPERATOR + metaData.getId());
				mapItem.addActionListener(this);
				mapMenu.add(mapItem);
			}
			optionsMenu.add(mapMenu);
		}
		
		optionsMenu.addSeparator();

		int size = mapLayers.size();
		for (int i = 0; i < size; i++) {
			for (Entry<String, MapOrder> e : mapLayers.entrySet()) {
				MapOrder mo = e.getValue();
				if (mo.order() == i) {
					optionsMenu.add(createSelectableMapOptions(LAYER_ACTION, e.getKey(),
								mapPanel.hasMapLayer(e.getValue().layer)));
				}
			}
		}

		optionsMenu.pack();
		return optionsMenu;
	}

	/**
	 * Activates action listeners for map options menu.
	 * 
	 * @param actionPrefix
	 * @param action
	 * @param selected
	 * @return
	 */
	private JCheckBoxMenuItem createSelectableMapOptions(String actionPrefix, String action, boolean selected) {
		JCheckBoxMenuItem item = new JCheckBoxMenuItem(Msg.getString("NavigatorWindow.menu.map." + action), //$NON-NLS-1$
														selected);
		item.setActionCommand(actionPrefix + action);
		item.addActionListener(this);
		return item;
	}

	/**
	 * Returns the minerals menu.
	 */
	private JPopupMenu createMineralsMenu() {
		// Create the mineral options menu.
		JPopupMenu minMenu = new JPopupMenu();

		// Create each mineral check box item.
		java.util.Map<String, Color> mineralColors = mineralLayer.getMineralColors();
		Iterator<String> i = mineralColors.keySet().iterator();
		while (i.hasNext()) {
			String mineralName = i.next();
			Color mineralColor = mineralColors.get(mineralName);
			boolean isMineralDisplayed = mineralLayer.isMineralDisplayed(mineralName);
			JCheckBoxMenuItem mineralItem = new JCheckBoxMenuItem(mineralName, isMineralDisplayed);
			
			Icon icon = createColorLegendIcon(mineralColor, mineralItem);
			mineralItem.setIcon(icon);
			mineralItem.addActionListener(this);
			mineralItem.setActionCommand(MINERAL);
			minMenu.add(mineralItem);
		}

		minMenu.pack();
		return minMenu;
	}
	
	/**
	 * Creates an icon representing a color.
	 * 
	 * @param color            the color for the icon.
	 * @param displayComponent the component to display the icon on.
	 * @return the color icon.
	 */
	private Icon createColorLegendIcon(Color color, Component displayComponent) {
		int[] imageArray = new int[10 * 10];
		Arrays.fill(imageArray, color.getRGB());
		Image image = displayComponent.createImage(new MemoryImageSource(10, 10, imageArray, 0, 10));
		return new ImageIcon(image);
	}
<<<<<<< HEAD

	private class MouseListener extends MouseAdapter {
		@Override
		public void mouseClicked(MouseEvent event) {
			if (SwingUtilities.isRightMouseButton(event) && event.getClickCount() == 1) {
				checkClick(event);
            }
		}
	}

	private class MouseMotionListener extends MouseMotionAdapter {
		@Override
		public void mouseMoved(MouseEvent event) {
			checkHover(event);
		}
	}

	/**
	 * Checks the click location.
	 * 
	 * @param event
	 */
	public void checkClick(MouseEvent event) {

		Coordinates mapCenter = mapPanel.getCenterLocation();
		if (mapCenter == null) {
			return;
		}
		
		Coordinates clickedPosition = mapPanel.getMouseCoordinates(event.getX(), event.getY());

		Iterator<Unit> i = unitManager.getDisplayUnits().iterator();

		// Open window if unit is clicked on the map
		while (i.hasNext()) {
			Unit unit = i.next();
			
			if ((unit.getUnitType() == UnitType.VEHICLE) && ((Vehicle)unit).isOutsideOnMarsMission()) {
				// Proceed to below to set cursor
				setCursorOpenWindow(unit, clickedPosition);
			}
		}
	}

	/**
	 * Sets the cursor and open detail window of a unit.
	 * 
	 * @param unit
	 * @param clickedPosition
	 */
	private void setCursorOpenWindow(Unit unit, Coordinates clickedPosition) {
		UnitDisplayInfo displayInfo = UnitDisplayInfoFactory.getUnitDisplayInfo(unit);
		if (displayInfo != null && displayInfo.isMapDisplayed(unit)) {
			Coordinates unitCoords = unit.getCoordinates();
			double clickRange = unitCoords.getDistance(clickedPosition);
			double unitClickRange = displayInfo.getMapClickRange();
			if (clickRange < unitClickRange) {
				mapPanel.setCursor(new Cursor(Cursor.CROSSHAIR_CURSOR));
				desktop.showDetails(unit);
			} else
				mapPanel.setCursor(new Cursor(Cursor.DEFAULT_CURSOR));
		}
	}
	
	/**
	 * Checks if the mouse is hovering over a map.
	 * 
	 * @param event
	 */
	public void checkHover(MouseEvent event) {

		Coordinates mapCenter = mapPanel.getCenterLocation();
		if (mapCenter == null) {
			return;
		}
		
		Coordinates pos = mapPanel.getMouseCoordinates(event.getX(), event.getY());

		double phi = pos.getPhi();
		double theta = pos.getTheta();			
		double h0 = TerrainElevation.getMOLAElevation(phi, theta);
		double scale = mapPanel.getScale();
		
		updateStatusBar(scale, phi, theta, mapPanel.getRho(), h0, pos.getFormattedString());

		checkOnTarget(pos);
	}

	/**
	 * Finds a target.
	 * 
	 * @param pos
	 */
	private void checkOnTarget(Coordinates pos) {
		boolean onTarget = false;

		Iterator<Unit> i = unitManager.getDisplayUnits().iterator();

		// Change mouse cursor if hovering over an unit on the map
		while (i.hasNext()) {
			Unit unit = i.next();
			if (unit.getUnitType() == UnitType.VEHICLE) {
				if (((Vehicle)unit).isOutsideOnMarsMission()) {
					// Proceed to below to set cursor
					mapPanel.setCursor(new Cursor(Cursor.CROSSHAIR_CURSOR));
				}
				else 
					continue;
			}
			
			UnitDisplayInfo displayInfo = UnitDisplayInfoFactory.getUnitDisplayInfo(unit);
			if (displayInfo != null && displayInfo.isMapDisplayed(unit)) {
				double clickRange = unit.getCoordinates().getDistance(pos);
				double unitClickRange = displayInfo.getMapClickRange();
				if (clickRange < unitClickRange) {
					mapPanel.setCursor(new Cursor(Cursor.CROSSHAIR_CURSOR));
					onTarget = true;
				}
			}
		}

		// FUTURE: how to avoid overlapping labels ?
		
		// Change mouse cursor if hovering over a landmark on the map
		Iterator<Landmark> j = landmarks.iterator();
		while (j.hasNext()) {
			Landmark landmark = j.next();
			double clickRange = landmark.getLandmarkCoord().getDistance(pos);
			double unitClickRange = 20;
			if (clickRange < unitClickRange) {
				mapPanel.setCursor(new Cursor(Cursor.CROSSHAIR_CURSOR));
				onTarget = true;
			}
		}

		if (!onTarget) {
			mapPanel.setCursor(new Cursor(Cursor.DEFAULT_CURSOR));
		}
	}
=======
>>>>>>> c03c3bad
	
	/**
	 * Updates the map with time pulse.
	 * 
	 * @param pulse The clock pulse
	 */
	@Override
	public void update(ClockPulse pulse) {
		if ((mapPanel != null) && mapPanel.updateDisplay()) {
			updateMapControls();
		}
	}
	 	
	/** 
	 * Gets the map panel class.
	 */
	public MapPanel getMapPanel() {
		return mapPanel;
	}
	
	@Override
	public Properties getUIProps() {
		Properties results = new Properties();

		// Record the map type
		results.setProperty(MAPTYPE_PROP, mapPanel.getMapMetaData().getId());
		// Record the resolution
		results.setProperty(RESOLUTION_PROP, "" + mapPanel.getMapResolution());
		Coordinates center = mapPanel.getCenterLocation();
		// Record the longitude
		results.setProperty(LON_PROP, center.getFormattedLongitudeString());
		// Record the latitude
		results.setProperty(LAT_PROP, center.getFormattedLatitudeString());

		// Additional layers
		for (Entry<String, MapOrder> e : mapLayers.entrySet()) {
			// Record the choice of layers
			results.setProperty(LAYER_ACTION + e.getKey(),
							Boolean.toString(mapPanel.hasMapLayer(e.getValue().layer)));
		}

		// Record the mineral layers
		for (String mineralName : mineralLayer.getMineralColors().keySet()) {
			results.setProperty(MINERAL_ACTION + mineralName, Boolean.toString(mineralLayer.isMineralDisplayed(mineralName)));
		}
		
		return results;
	}

	/**
	 * Prepares tool window for deletion.
	 */	
	@Override
	public void destroy() {
		if (mapPanel != null)
			mapPanel.destroy();

		latCB = null;
		lonCB = null;
		mapPanel = null;
		latCBDir = null;
		lonCBDir = null;
		
		settlementComboBox = null;
		mineralsButton = null;
		gpuButton = null;
		goButton = null;
		
		r0 = null;	
		r1 = null;
		settlementPane = null;
		goPane = null;
		
		bottomPane = null;
		heightLabel = null;
		coordLabel = null;
		phiLabel = null;
		thetaLabel = null;

		mapLayers  = null;
		mapPanel = null;
		mineralLayer = null;

		unitManager.removeUnitManagerListener(UnitType.SETTLEMENT, umListener);

		unitManager = null;
		umListener = null;
		selectedSettlement = null;
		
	}
	
	class DoubleJSlider extends JSlider {

	    final int scale;

	    public DoubleJSlider(int min, int max, int value, int scale) {
	        super(min, max, value);
	        this.scale = scale;
	    }

	    public double getScaledValue() {
	        return ((double)super.getValue()) / this.scale;
	    }
	}
	
	/**
	 * This class allows appending a message to each element of the combo box.
	 */
	class PromptComboBoxRenderer extends DefaultListCellRenderer {

		private String prompt;
		public PromptComboBoxRenderer() {

			setHorizontalAlignment(CENTER);
			setVerticalAlignment(CENTER);
		}

		public PromptComboBoxRenderer(String prompt) {
			this.prompt = prompt;
		}

		@Override
		public Component getListCellRendererComponent(JList<?> list, Object value, int index, boolean isSelected,
				boolean cellHasFocus) {
			Component c = super.getListCellRendererComponent(list, value, index, isSelected, cellHasFocus);
			
			if (index == -1 && value == null) {
				setText(prompt);
			}
            else {
    			setText(DASH + value);
            }
			
            return c;
		}
	}

	
	class PolicyRadioActionListener implements ActionListener {
	    @Override
	    public void actionPerformed(ActionEvent event) {
	        JRadioButton button = (JRadioButton) event.getSource();

			// Note: due to the behavior of FlatLAF
			// If player changes to a different FlatLAF theme while the settlementPane is
			// not visible, it won't get updated with the new theme color.
			// Therefore, it's best rebuilding settlementPane and goPane when r0/r1 radio button is clicked
			// in order to match the current color theme
	        
	        if (button == r0) {
			
				// Enable all lat lon controls
				latCB.setEnabled(true);
				latCBDir.setEnabled(true);
				lonCB.setEnabled(true);
				lonCBDir.setEnabled(true);
			
				bottomPane.remove(settlementPane);
				bottomPane.add(goPane);
							
				// Call to update the all components if a new theme is chosen
				FlatLaf.updateUI();
				
				repaint();
				
	        } else if (button == r1) {
				// Disable all lat lon controls
				latCB.setEnabled(false);
				latCBDir.setEnabled(false);
				lonCB.setEnabled(false);
				lonCBDir.setEnabled(false);
				
				bottomPane.remove(goPane);
				bottomPane.add(settlementPane);
							
				// Call to update the all components if a new theme is chosen
				FlatLaf.updateUI();
				
				repaint();
	        }
	    }
	}
}<|MERGE_RESOLUTION|>--- conflicted
+++ resolved
@@ -1032,148 +1032,6 @@
 		Image image = displayComponent.createImage(new MemoryImageSource(10, 10, imageArray, 0, 10));
 		return new ImageIcon(image);
 	}
-<<<<<<< HEAD
-
-	private class MouseListener extends MouseAdapter {
-		@Override
-		public void mouseClicked(MouseEvent event) {
-			if (SwingUtilities.isRightMouseButton(event) && event.getClickCount() == 1) {
-				checkClick(event);
-            }
-		}
-	}
-
-	private class MouseMotionListener extends MouseMotionAdapter {
-		@Override
-		public void mouseMoved(MouseEvent event) {
-			checkHover(event);
-		}
-	}
-
-	/**
-	 * Checks the click location.
-	 * 
-	 * @param event
-	 */
-	public void checkClick(MouseEvent event) {
-
-		Coordinates mapCenter = mapPanel.getCenterLocation();
-		if (mapCenter == null) {
-			return;
-		}
-		
-		Coordinates clickedPosition = mapPanel.getMouseCoordinates(event.getX(), event.getY());
-
-		Iterator<Unit> i = unitManager.getDisplayUnits().iterator();
-
-		// Open window if unit is clicked on the map
-		while (i.hasNext()) {
-			Unit unit = i.next();
-			
-			if ((unit.getUnitType() == UnitType.VEHICLE) && ((Vehicle)unit).isOutsideOnMarsMission()) {
-				// Proceed to below to set cursor
-				setCursorOpenWindow(unit, clickedPosition);
-			}
-		}
-	}
-
-	/**
-	 * Sets the cursor and open detail window of a unit.
-	 * 
-	 * @param unit
-	 * @param clickedPosition
-	 */
-	private void setCursorOpenWindow(Unit unit, Coordinates clickedPosition) {
-		UnitDisplayInfo displayInfo = UnitDisplayInfoFactory.getUnitDisplayInfo(unit);
-		if (displayInfo != null && displayInfo.isMapDisplayed(unit)) {
-			Coordinates unitCoords = unit.getCoordinates();
-			double clickRange = unitCoords.getDistance(clickedPosition);
-			double unitClickRange = displayInfo.getMapClickRange();
-			if (clickRange < unitClickRange) {
-				mapPanel.setCursor(new Cursor(Cursor.CROSSHAIR_CURSOR));
-				desktop.showDetails(unit);
-			} else
-				mapPanel.setCursor(new Cursor(Cursor.DEFAULT_CURSOR));
-		}
-	}
-	
-	/**
-	 * Checks if the mouse is hovering over a map.
-	 * 
-	 * @param event
-	 */
-	public void checkHover(MouseEvent event) {
-
-		Coordinates mapCenter = mapPanel.getCenterLocation();
-		if (mapCenter == null) {
-			return;
-		}
-		
-		Coordinates pos = mapPanel.getMouseCoordinates(event.getX(), event.getY());
-
-		double phi = pos.getPhi();
-		double theta = pos.getTheta();			
-		double h0 = TerrainElevation.getMOLAElevation(phi, theta);
-		double scale = mapPanel.getScale();
-		
-		updateStatusBar(scale, phi, theta, mapPanel.getRho(), h0, pos.getFormattedString());
-
-		checkOnTarget(pos);
-	}
-
-	/**
-	 * Finds a target.
-	 * 
-	 * @param pos
-	 */
-	private void checkOnTarget(Coordinates pos) {
-		boolean onTarget = false;
-
-		Iterator<Unit> i = unitManager.getDisplayUnits().iterator();
-
-		// Change mouse cursor if hovering over an unit on the map
-		while (i.hasNext()) {
-			Unit unit = i.next();
-			if (unit.getUnitType() == UnitType.VEHICLE) {
-				if (((Vehicle)unit).isOutsideOnMarsMission()) {
-					// Proceed to below to set cursor
-					mapPanel.setCursor(new Cursor(Cursor.CROSSHAIR_CURSOR));
-				}
-				else 
-					continue;
-			}
-			
-			UnitDisplayInfo displayInfo = UnitDisplayInfoFactory.getUnitDisplayInfo(unit);
-			if (displayInfo != null && displayInfo.isMapDisplayed(unit)) {
-				double clickRange = unit.getCoordinates().getDistance(pos);
-				double unitClickRange = displayInfo.getMapClickRange();
-				if (clickRange < unitClickRange) {
-					mapPanel.setCursor(new Cursor(Cursor.CROSSHAIR_CURSOR));
-					onTarget = true;
-				}
-			}
-		}
-
-		// FUTURE: how to avoid overlapping labels ?
-		
-		// Change mouse cursor if hovering over a landmark on the map
-		Iterator<Landmark> j = landmarks.iterator();
-		while (j.hasNext()) {
-			Landmark landmark = j.next();
-			double clickRange = landmark.getLandmarkCoord().getDistance(pos);
-			double unitClickRange = 20;
-			if (clickRange < unitClickRange) {
-				mapPanel.setCursor(new Cursor(Cursor.CROSSHAIR_CURSOR));
-				onTarget = true;
-			}
-		}
-
-		if (!onTarget) {
-			mapPanel.setCursor(new Cursor(Cursor.DEFAULT_CURSOR));
-		}
-	}
-=======
->>>>>>> c03c3bad
 	
 	/**
 	 * Updates the map with time pulse.
