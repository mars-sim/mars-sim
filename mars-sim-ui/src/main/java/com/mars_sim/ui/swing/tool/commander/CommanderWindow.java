--- conflicted
+++ resolved
@@ -1,4 +1,3 @@
-<<<<<<< HEAD
 /*
  * Mars Simulation Project
  * CommanderWindow.java
@@ -53,11 +52,11 @@
 import javax.swing.SwingConstants;
 import javax.swing.border.EmptyBorder;
 
+import com.mars_sim.core.EntityEvent;
+import com.mars_sim.core.EntityEventType;
+import com.mars_sim.core.EntityListener;
 import com.mars_sim.core.GameManager;
 import com.mars_sim.core.GameManager.GameMode;
-import com.mars_sim.core.UnitEvent;
-import com.mars_sim.core.UnitEventType;
-import com.mars_sim.core.UnitListener;
 import com.mars_sim.core.UnitManager;
 import com.mars_sim.core.building.Building;
 import com.mars_sim.core.building.BuildingManager;
@@ -1642,1913 +1641,6 @@
 	 * Inner class combo box model for settlements.
 	 */
 	public class SettlementComboBoxModel extends DefaultComboBoxModel<Settlement>
-		implements UnitListener {
-
-		/**
-		 * Constructor.
-		 */
-		public SettlementComboBoxModel() {
-			// User DefaultComboBoxModel constructor.
-			super();
-			// Initialize settlement list.
-			updateSettlements();
-
-			// Add addUnitListener
-			Collection<Settlement> settlements = unitManager.getSettlements();
-			List<Settlement> settlementList = new ArrayList<>(settlements);
-			Iterator<Settlement> i = settlementList.iterator();
-			while (i.hasNext()) {
-				i.next().addUnitListener(this);
-			}
-
-		}
-
-		/**
-		 * Updates the list of settlements.
-		 */
-		private void updateSettlements() {
-			// Clear all elements
-			removeAllElements();
-
-			List<Settlement> settlements = new ArrayList<>();
-
-			// Add the command dashboard button
-			if (GameManager.getGameMode() == GameMode.COMMAND) {
-				settlements = unitManager.getCommanderSettlements();
-			}
-
-			else { 
-				settlements.addAll(unitManager.getSettlements());
-			}
-
-			Collections.sort(settlements);
-
-			Iterator<Settlement> i = settlements.iterator();
-			while (i.hasNext()) {
-				addElement(i.next());
-			}
-		}
-
-		@Override
-		public void unitUpdate(UnitEvent event) {
-			// Note: Easily 100+ UnitEvent calls every second
-			UnitEventType eventType = event.getType();
-			if (eventType == UnitEventType.ADD_BUILDING_EVENT) {
-				Object target = event.getTarget();
-				Building building = (Building) target; // overwrite the dummy building object made by the constructor
-				BuildingManager mgr = building.getBuildingManager();
-				Settlement s = mgr.getSettlement();
-				// Set the selected settlement
-				changeSettlement(s);
-				// Updated ComboBox
-				settlementBox.setSelectedItem(s);
-			}
-
-			else if (eventType == UnitEventType.REMOVE_ASSOCIATED_PERSON_EVENT) {
-				// Update the number of citizens
-				Settlement s = (Settlement) settlementBox.getSelectedItem();
-				// Set the selected settlement
-				changeSettlement(s);
-				
-				setUpPersonComboBox(s);
-		
-				// Set the box opaque
-				settlementBox.setOpaque(false);
-			}
-		}
-
-		/**
-		 * Prepares class for deletion.
-		 */
-		public void destroy() {
-			Collection<Settlement> settlements = unitManager.getSettlements();
-			List<Settlement> settlementList = new ArrayList<>(settlements);
-			Iterator<Settlement> i = settlementList.iterator();
-			while (i.hasNext()) {
-				i.next().removeUnitListener(this);
-			}
-		}
-	}
-	
-	/**
-	 * Inner class combo box model for buildings.
-	 */
-	public class BuildingComboBoxModel extends DefaultComboBoxModel<Building>
-		implements UnitListener {
-
-		private Settlement settlement;
-		private List<Building> bldgs;
-		
-		/**
-		 * Constructor.
-		 */
-		public BuildingComboBoxModel(Settlement settlement, List<Building> bldgs) {
-			// User DefaultComboBoxModel constructor.
-			super();
-			this.settlement = settlement;
-			this.bldgs = bldgs;
-
-			// Add addUnitListener
-			Iterator<Building> i = bldgs.iterator();
-			while (i.hasNext()) {
-				Building b = i.next();
-				b.addUnitListener(this);
-				addElement(b);
-			}
-		}
-
-		public void replaceGreenhouses(Settlement newSettlement, List<Building> newBldgs) {
-			// Remove previous UnitListener and elements
-			Iterator<Building> i = bldgs.iterator();
-			while (i.hasNext()) {
-				Building b = i.next();
-				b.removeUnitListener(this);
-				removeElement(b);
-			}
-				
-			this.settlement = newSettlement;
-			this.bldgs = newBldgs;
-			
-			// Add addUnitListener
-			Iterator<Building> ii = newBldgs.iterator();
-			while (ii.hasNext()) {
-				Building b = ii.next();
-				b.addUnitListener(this);
-				addElement(b);
-			}
-		}
-		
-		/**
-		 * Prepares class for deletion.
-		 */
-		public void destroy() {
-			Iterator<Building> i = bldgs.iterator();
-			while (i.hasNext()) {
-				i.next().removeUnitListener(this);
-			}
-		}
-
-		@Override
-		public void unitUpdate(UnitEvent event) {
-			// Note: Easily 100+ UnitEvent calls every second
-			UnitEventType eventType = event.getType();
-			if (eventType == UnitEventType.ADD_BUILDING_EVENT) {
-				Object target = event.getTarget();
-				Building b = (Building) target; // overwrite the dummy building object made by the constructor
-				
-				if (b.getBuildingManager().getSettlement().equals(this.settlement)) {
-					b.addUnitListener(this);
-					addElement(b);
-				}
-			}
-			else if (eventType == UnitEventType.REMOVE_BUILDING_EVENT) {
-				Object target = event.getTarget();
-				Building b = (Building) target; // overwrite the dummy building object made by the constructor
-
-				if (b.getBuildingManager().getSettlement().equals(this.settlement)) {
-					b.removeUnitListener(this);
-					removeElement(b);
-				}
-			}
-		}
-	}
-	
-
-	/**
-	 * Prepares tool window for deletion.
-	 */
-	@Override
-	public void destroy() {
-		tabPane = null;
-		personBox = null;
-		listModel = null;
-		listScrollPanel = null;
-		list = null;
-		cc = null;
-	}
-}
-=======
-/*
- * Mars Simulation Project
- * CommanderWindow.java
- * @date 2025-08-12
- * @author Manny Kung
- */
-package com.mars_sim.ui.swing.tool.commander;
-
-import java.awt.BorderLayout;
-import java.awt.Color;
-import java.awt.Component;
-import java.awt.Dimension;
-import java.awt.FlowLayout;
-import java.awt.GridLayout;
-import java.awt.event.ActionEvent;
-import java.awt.event.ActionListener;
-import java.awt.event.ItemEvent;
-import java.util.ArrayList;
-import java.util.Collection;
-import java.util.Collections;
-import java.util.Comparator;
-import java.util.HashMap;
-import java.util.Iterator;
-import java.util.List;
-import java.util.Map;
-import java.util.Set;
-
-import javax.swing.AbstractListModel;
-import javax.swing.BorderFactory;
-import javax.swing.BoxLayout;
-import javax.swing.ButtonGroup;
-import javax.swing.ComboBoxModel;
-import javax.swing.DefaultComboBoxModel;
-import javax.swing.DefaultListCellRenderer;
-import javax.swing.JButton;
-import javax.swing.JCheckBox;
-import javax.swing.JComboBox;
-import javax.swing.JFormattedTextField;
-import javax.swing.JLabel;
-import javax.swing.JList;
-import javax.swing.JOptionPane;
-import javax.swing.JPanel;
-import javax.swing.JRadioButton;
-import javax.swing.JScrollPane;
-import javax.swing.JSpinner;
-import javax.swing.JTabbedPane;
-import javax.swing.JTextArea;
-import javax.swing.JTextField;
-import javax.swing.ScrollPaneConstants;
-import javax.swing.SpinnerModel;
-import javax.swing.SpinnerNumberModel;
-import javax.swing.SwingConstants;
-import javax.swing.WindowConstants;
-import javax.swing.border.EmptyBorder;
-
-import com.mars_sim.core.GameManager;
-import com.mars_sim.core.GameManager.GameMode;
-import com.mars_sim.core.building.Building;
-import com.mars_sim.core.building.BuildingManager;
-import com.mars_sim.core.building.function.FunctionType;
-import com.mars_sim.core.building.function.farming.Farming;
-import com.mars_sim.core.Simulation;
-import com.mars_sim.core.EntityEvent;
-import com.mars_sim.core.EntityEventType;
-import com.mars_sim.core.EntityListener;
-import com.mars_sim.core.UnitManager;
-import com.mars_sim.core.data.RatingScore;
-import com.mars_sim.core.logging.SimLogger;
-import com.mars_sim.core.moon.Colony;
-import com.mars_sim.core.moon.Zone;
-import com.mars_sim.core.person.Person;
-import com.mars_sim.core.person.ai.mission.MissionType;
-import com.mars_sim.core.person.ai.task.util.BasicTaskJob;
-import com.mars_sim.core.person.ai.task.util.MetaTaskUtil;
-import com.mars_sim.core.person.ai.task.util.PendingTask;
-import com.mars_sim.core.person.ai.task.util.TaskFactory;
-import com.mars_sim.core.structure.OverrideType;
-import com.mars_sim.core.structure.Settlement;
-import com.mars_sim.core.time.ClockPulse;
-import com.mars_sim.core.time.MasterClock;
-import com.mars_sim.core.tool.Msg;
-import com.mars_sim.ui.swing.JComboBoxMW;
-import com.mars_sim.ui.swing.MainDesktopPane;
-import com.mars_sim.ui.swing.MarsPanelBorder;
-import com.mars_sim.ui.swing.StyleManager;
-import com.mars_sim.ui.swing.tool.SmartScroller;
-import com.mars_sim.ui.swing.tool_window.ToolWindow;
-import com.mars_sim.ui.swing.utils.AttributePanel;
-
-import net.miginfocom.swing.MigLayout;
-
-
-/**
- * Window for the Commander Dashboard.
- */
-@SuppressWarnings("serial")
-public class CommanderWindow extends ToolWindow {
-
-	/** default logger. */
-	private static SimLogger logger = SimLogger.getLogger(CommanderWindow.class.getName());
-
-	public static final String NAME = "dashboard";
-	public static final String ICON = "dashboard";
-    public static final String TITLE = "Command Dashboard";
-
-	private static final String DIPLOMATIC_TAB = "Diplomacy";
-
-	private static final String AGRICULTURE_TAB = "Agriculture";
-	private static final String COMPUTING_TAB = "Computing";
-	private static final String ENGINEERING_TAB = "Engineering";
-	private static final String LOGISTIC_TAB = "Logistic";
-	private static final String MISSION_TAB = " Mission";
-	private static final String RESOURCE_TAB = "Resource";
-	private static final String SAFETY_TAB = "Safety";
-	private static final String SCIENCE_TAB = "Science";
-
-	private static final String CAN_INITIATE = "Can initiate Trading Mission";
-	private static final String CANNOT_INITIATE = "Cannot initiate Trading Mission";
-	private static final String ACCEPT = "Accept Trading initiated by other settlements";
-	private static final String ACCEPT_NO = "Accept NO Trading initiated by other settlements";
-	private static final String SEE_RIGHT = ".    -->";
-
-	private static final String HTML = "<html>";
-	private static final String END_HTML = "</html>";
-	private static final String BR = "<br>";
-	private static final String COLON = ": ";
-	private static final String SM = " SM";
-	
-	private JTabbedPane tabPane;
-	/** Person Combo box */	
-	private JComboBoxMW<Person> personBox;
-	/** Settlement Combo box */
-	private JComboBox<Settlement> settlementBox;
-	/** Settlement Combo box */
-	private JComboBox<Building> buildingBox;
-	/** Number JSpinner */
-	private JSpinner areaSpinner;
-	
-	private ListModel listModel;
-	private JList<PendingTask> list;
-	private JTextArea logBookTA;
-
-	private JPanel policyMainPanel;
-	private JPanel tradingPartnersPanel;
-	
-	/** Check box for overriding EVA. */
-	private JCheckBox overrideDigLocalRegolithCB;
-	/** Check box for overriding EVA. */
-	private JCheckBox overrideDigLocalIceCB;
-	
-	private JScrollPane listScrollPanel;
-
-	private JRadioButton r0;
-	private JRadioButton r1;
-	private JRadioButton r2;
-	private JRadioButton r3;
-	private JRadioButton r4;
-
-	private JButton prefButton;
-	
-	private JTextField waterLimitTextField;
-	
-	private JLabel clevelLabel;
-	private JLabel iceProbLabel;
-	private JLabel regolithProbLabel;
-	
-	private Map<Colony, Integer> popCaches = new HashMap<>();
-	private Map<Colony, Integer> lodgingCaches = new HashMap<>();
-	private Map<Colony, Integer> touristCaches = new HashMap<>();
-	private Map<Colony, Integer> residentCaches = new HashMap<>();
-	private Map<Colony, Integer> engineerCaches = new HashMap<>();
-	private Map<Colony, Integer> researcherCaches = new HashMap<>();
-	private Map<Colony, Integer> numResearchCaches = new HashMap<>();
-	private Map<Colony, Integer> numDevelopmentCaches = new HashMap<>();
-
-	private Map<Colony, Double> balanceCaches = new HashMap<>();
-	
-	private Map<Colony, Double> researchValueCaches = new HashMap<>();
-	private Map<Colony, Double> developmentValueCaches = new HashMap<>();
-	
-	private Map<Colony, Double> researchDemandCaches = new HashMap<>();
-	private Map<Colony, Double> developmentDemandCaches = new HashMap<>();
-	
-	private Map<Colony, Double> activenessResearchCaches = new HashMap<>();
-	private Map<Colony, Double> activenessDevelopmentCaches = new HashMap<>();
-	
-	private Map<Colony, Double> researchAreaCaches = new HashMap<>();
-	private Map<Colony, Double> developmentAreaCaches = new HashMap<>();
-	
-	private Map<Colony, Double> researchAreaGrowthRateCaches = new HashMap<>();
-	private Map<Colony, Double> developmentAreaGrowthRateCaches = new HashMap<>();
-	
-	private Map<Colony, Double> totalAreaCaches = new HashMap<>();
-	private Map<Colony, Double> areaPerPersonCaches = new HashMap<>();
-	
-	private Map<Colony, Double> popRateCaches = new HashMap<>();
-	private Map<Colony, Double> lodgeGrowthRateCaches = new HashMap<>();
-	
-	private Map<Colony, Double> touristRateCaches = new HashMap<>();
-	private Map<Colony, Double> residentRateCaches = new HashMap<>();
-	private Map<Colony, Double> researcherRateCaches = new HashMap<>();
-	private Map<Colony, Double> engineerRateCaches = new HashMap<>();
-	
-	private Map<Colony, JLabel> popLabels = new HashMap<>();
-	private Map<Colony, JLabel> lodgingLabels = new HashMap<>();
-	private Map<Colony, JLabel> touristLabels = new HashMap<>();
-	private Map<Colony, JLabel> residentLabels = new HashMap<>();
-	private Map<Colony, JLabel> researcherLabels = new HashMap<>();
-	private Map<Colony, JLabel> engineerLabels = new HashMap<>();
-	
-	private Map<Colony, JLabel> totalAreaLabels = new HashMap<>();
-	private Map<Colony, JLabel> areaPerPersonLabels = new HashMap<>();
-	
-	private Map<Colony, JLabel> researchValueLabels = new HashMap<>();
-	private Map<Colony, JLabel> developmentValueLabels = new HashMap<>();
-	
-	private Map<Colony, JLabel> balanceLabels = new HashMap<>();
-	
-	private Map<Colony, JLabel> researchDemandLabels = new HashMap<>();
-	private Map<Colony, JLabel> developmentDemandLabels = new HashMap<>();
-	
-	private Map<Colony, JLabel> numResearchLabels = new HashMap<>();
-	private Map<Colony, JLabel> numDevelopmentLabels = new HashMap<>();
-	
-	private Map<Colony, JLabel> activenessResearchLabels = new HashMap<>();
-	private Map<Colony, JLabel> activenessDevelopmentLabels = new HashMap<>();
-	
-	private Map<Colony, JLabel> researchAreaLabels = new HashMap<>();
-	private Map<Colony, JLabel> developmentAreaLabels = new HashMap<>();
-
-	private Map<String, Settlement> tradingPartners;
-	
-	private List<Building> greenhouseBldgs;
-	
-	private List<Colony> colonyList;
-	
-	private Person cc;
-
-	private Settlement settlement;
-
-	/** The MasterClock instance. */
-	private MasterClock masterClock;
-	
-	private UnitManager unitManager;
-
-	
-
-	/**
-	 * Constructor.
-	 * 
-	 * @param desktop {@link MainDesktopPane} the main desktop panel.
-	 */
-	public CommanderWindow(MainDesktopPane desktop) {
-		// Use ToolWindow constructor
-		super(NAME, TITLE, desktop);
-
-		setDefaultCloseOperation(WindowConstants.DISPOSE_ON_CLOSE);//.HIDE_ON_CLOSE);
-
-		this.masterClock = desktop.getSimulation().getMasterClock();
-		unitManager = desktop.getSimulation().getUnitManager();
-
-		List<Settlement> settlementList = new ArrayList<>(unitManager.getSettlements());
-		Collections.sort(settlementList);
-		settlement = settlementList.get(0);
-		
-		cc = settlement.getCommander();
-		
-		colonyList = new ArrayList<>(Simulation.instance().getLunarColonyManager().getColonySet());
-		Collections.sort(colonyList);
-				
-		// Create content panel.
-		JPanel mainPane = new JPanel(new BorderLayout());
-		mainPane.setBorder(StyleManager.newEmptyBorder());
-		setContentPane(mainPane);
-
-		JPanel topPane = new JPanel(new FlowLayout());
-		mainPane.add(topPane, BorderLayout.NORTH);
-		
-		buildSettlementComboBox();
-		topPane.add(settlementBox);
-
-
-		JPanel bottomPane = new JPanel(new GridLayout(1, 4));
-		bottomPane.setPreferredSize(new Dimension(-1, 50));
-		mainPane.add(bottomPane, BorderLayout.SOUTH);
-
-		// Create the info tab panel.
-		tabPane = new JTabbedPane();
-		mainPane.add(tabPane, BorderLayout.CENTER);
-		
-		createAgriculturePanel();
-		createComputingPanel();
-		createDiplomaticPanel();
-		createEngineeringPanel();
-		createLogisticPanel();
-		createMissionPanel();
-		createResourcePanel();
-		createSafetyPanel();
-		createSciencePanel();
-
-		setSize(new Dimension(720, 512));
-		setMaximizable(true);
-		setResizable(false);
-
-		setVisible(true);
-	
-		Dimension desktopSize = desktop.getSize();
-	    Dimension jInternalFrameSize = this.getSize();
-	    int width = (desktopSize.width - jInternalFrameSize.width) / 2;
-	    int height = (desktopSize.height - jInternalFrameSize.height) / 2;
-	    setLocation(width, height);
-
-	}
-
-	/**
-     * Builds the settlement name combo box.
-     */
-	private void buildSettlementComboBox() {
-
-		SettlementComboBoxModel settlementCBModel = new SettlementComboBoxModel();
-
-		settlementBox = new JComboBox<>(settlementCBModel);
-		settlementBox.setToolTipText(Msg.getString("SettlementWindow.tooltip.selectSettlement")); //$NON-NLS-1$
-		DefaultListCellRenderer listRenderer = new DefaultListCellRenderer();
-		listRenderer.setHorizontalAlignment(SwingConstants.CENTER); // center-aligned items
-		settlementBox.setRenderer(listRenderer);
-		
-		settlementBox.addItemListener(event -> {
-				Settlement s = (Settlement) event.getItem();
-				if (s != null) {
-					// Update the selected settlement instance
-					changeSettlement(s);
-				}
-		});
-		
-		settlementBox.setSelectedIndex(0);
-	}
-	
-	/**
-     * Constructs the building combo box.
-     * 
-	 * @param settlement
-	 * @param bldgs
-	 */
-	private void constructBuildingBox(Settlement settlement, List<Building> bldgs) {
-
-		BuildingComboBoxModel model = new BuildingComboBoxModel(settlement, bldgs);
-
-		buildingBox = new JComboBox<>(model);
-		buildingBox.setToolTipText("Select a Building");
-	
-		DefaultListCellRenderer listRenderer = new DefaultListCellRenderer();
-		listRenderer.setHorizontalAlignment(SwingConstants.CENTER); // center-aligned items
-		buildingBox.setRenderer(listRenderer);
-	
-		buildingBox.setSelectedIndex(0);
-	}
-	
-	/**
-	 * Sets up the person combo box.
-	 * 
-	 * @param s
-	 */
-	private void setUpPersonComboBox(Settlement s) {
-		List<Person> people = new ArrayList<>(s.getAllAssociatedPeople());
-		Collections.sort(people);
-			
-		DefaultComboBoxModel<Person> comboBoxModel = new DefaultComboBoxModel<>();
-		
-		if (personBox == null) {
-			personBox = new JComboBoxMW<>(comboBoxModel);
-		}
-		else {
-			personBox.removeAll();
-			personBox.replaceModel(comboBoxModel);
-		}
-		
-		Iterator<Person> i = people.iterator();
-		while (i.hasNext()) {
-			Person n = i.next();
-	    	comboBoxModel.addElement(n);
-		}
-		
-		personBox.setMaximumRowCount(8);
-		personBox.setSelectedItem(cc);
-	}
-	
-	
-	/**
-	 * Changes the map display to the selected settlement.
-	 *
-	 * @param s
-	 */
-	private void changeSettlement(Settlement s) {
-
-		if (settlement != s) {
-			setUpPersonComboBox(s);
-											
-			// Set the selected settlement
-			settlement = s;
-			
-			// Set the box opaque
-			settlementBox.setOpaque(false);
-
-			// Modify trading settlements in Mission Tab
-			setupTradingSettlements();
-			// Modify preference settlement in Mission Tab			
-			prefButton.setText("Open " + s.getName() + " Preference tab");
-			
-			update();
-		}
-	}
-
-	/**
-	 * Creates the general panel.
-	 * 
-	 * @param c
-	 * @param generalPanel
-	 * @param name
-	 */
-	private void createGeneralPanel(Colony c, JPanel generalPanel, String name) {
-		
-		AttributePanel labelGrid = new AttributePanel(3, 2);
-		labelGrid.setBorder(new EmptyBorder(5, 5, 5, 5));
-		labelGrid.setBorder(BorderFactory.createTitledBorder(" Base Info"));
-		generalPanel.add(labelGrid, BorderLayout.NORTH);
-		
-		// Get the base name
-		labelGrid.addRow("Base Name", name);
-
-		// Get the coordinates
-		labelGrid.addRow("Coordinates", c.getCoordinates().getFormattedString());
-
-		// Get the country name
-		List<String> countryList = c.getAuthority().getCountries();				
-		String countryName = "Multi-National";
-		if (countryList.size() == 1) {
-			countryName = c.getAuthority().getCountries().get(0);
-//			countryCode = FlagString.getEmoji(countryName);
-		}
-		labelGrid.addRow("Country", countryName);
-
-		// Get the total area
-		double totalAreaCache = c.getTotalArea();	
-		totalAreaCaches.put(c, totalAreaCache);
-		JLabel totalAreaLabel = labelGrid.addRow("Total Area", Math.round(totalAreaCache * 10.0)/10.0 + " SM");
-		totalAreaLabels.put(c, totalAreaLabel);
-		
-		// Get the sponsor name
-		String sponsorName = c.getAuthority().getName();
-		labelGrid.addRow("Sponsor", sponsorName);
-
-		// Get the area of person estimate
-		int popCache = 1;
-		double areaPerPersonCache = totalAreaCache / popCache;
-		areaPerPersonCaches.put(c, areaPerPersonCache);
-		JLabel areaPerPersonLabel = labelGrid.addRow("Area Per Person", Math.round(areaPerPersonCache * 10.0)/10.0 + " SM");
-		areaPerPersonLabels.put(c, areaPerPersonLabel);
-		
-		// FUTURE: will model and derive birth rate
-//		labelGrid.addRow("Birth Rate", "0.0");
-		
-		/////////////////////////////////////////////////////////////
-		
-		JPanel popPanel = new JPanel(new BorderLayout(10, 10));
-		generalPanel.add(popPanel, BorderLayout.CENTER);
-		
-		AttributePanel popGrid = new AttributePanel(3, 2);
-		popGrid.setBorder(new EmptyBorder(5, 5, 5, 5));
-		popPanel.add(popGrid, BorderLayout.NORTH);
-		popGrid.setBorder(BorderFactory.createTitledBorder(" Population Types"));
-		
-		popCache = c.getPopulation().getTotalPopulation();
-		popCaches.put(c, popCache);
-		double popRateCache = c.getPopulation().getGrowthTotalPopulation();
-		popRateCaches.put(c, popRateCache);
-		String popRateCacheString = popCache + " (" + Math.round(popRateCache * 10.0)/10.0 + ")";
-		JLabel popLabel = popGrid.addRow("Total Population", popRateCacheString + "");
-		popLabels.put(c, popLabel);
-		
-		///////////////////////////////////////////////////
-		// Recalculate area per person
-		areaPerPersonCache = totalAreaCache / popCache;
-		areaPerPersonCaches.put(c, areaPerPersonCache);
-		areaPerPersonLabel.setText(Math.round(areaPerPersonCache * 10.0)/10.0 + " SM");
-		areaPerPersonLabels.put(c, areaPerPersonLabel);
-		
-		/////////////////////////
-		
-		int lodgingCache = c.getPopulation().getNumLodge();
-		lodgingCaches.put(c, lodgingCache);
-		double quartersRateCache = c.getPopulation().getGrowthLodge();
-		lodgeGrowthRateCaches.put(c, quartersRateCache);
-		String lodgeGrowthRateCacheString = lodgingCache + " (" + Math.round(quartersRateCache * 10.0)/10.0 + ")";
-		JLabel lodgingLabel = popGrid.addRow("# of lodging units", lodgeGrowthRateCacheString + "");
-		lodgingLabels.put(c, lodgingLabel);
-		
-		
-		/////////////////////////////
-		
-		// Update the area per person label right away
-		areaPerPersonCache = Math.round(totalAreaCache / popCache * 10.0)/10.0;
-		areaPerPersonCaches.put(c, areaPerPersonCache);
-		areaPerPersonLabel.setText(areaPerPersonCache + " SM");
-		areaPerPersonLabels.put(c, areaPerPersonLabel);
-		
-		//////////////////////////////////////////////////////
-		
-		int touristCache = c.getPopulation().getNumTourists();
-		touristCaches.put(c, touristCache);
-		double touristRateCache = c.getPopulation().getGrowthTourists();
-		touristRateCaches.put(c, touristRateCache);
-		String touristRateCacheString = touristCache + " (" + Math.round(touristRateCache * 10.0)/10.0 + ")";
-		JLabel touristLabel = popGrid.addRow("# of Tourists", touristRateCacheString + "");
-		touristLabels.put(c, touristLabel);
-		
-		int residentCache = c.getPopulation().getNumResidents();
-		residentCaches.put(c, residentCache);
-		double residentRateCache = c.getPopulation().getGrowthResidents();
-		residentRateCaches.put(c, residentRateCache);
-		String residentRateCacheString = residentCache + " (" + Math.round(residentRateCache * 10.0)/10.0 + ")";
-		JLabel residentLabel = popGrid.addRow("# of Residents", residentRateCacheString + "");
-		residentLabels.put(c, residentLabel);
-		
-		int researcherCache = c.getPopulation().getNumResearchers();
-		researcherCaches.put(c, researcherCache);
-		double researcherRateCache = c.getPopulation().getGrowthResearchers();
-		researcherRateCaches.put(c, researcherRateCache);
-		String researcherRateCacheString = researcherCache + " (" + Math.round(researcherRateCache * 10.0)/10.0 + ")";
-		JLabel researcherLabel = popGrid.addRow("# of Researchers", researcherRateCacheString + "");
-		researcherLabels.put(c, researcherLabel);
-		
-		int engineerCache = c.getPopulation().getNumEngineers();
-		engineerCaches.put(c, engineerCache);
-		double engineerRateCache = c.getPopulation().getGrowthEngineers();
-		engineerRateCaches.put(c, engineerRateCache);
-		String engineerRateCacheString = engineerCache + " (" + Math.round(engineerRateCache * 10.0)/10.0 + ")";
-		JLabel engineerLabel = popGrid.addRow("# of Engineers", engineerRateCacheString + "");
-		engineerLabels.put(c, engineerLabel);
-		
-	}
-	
-	/**
-	 * Creates the R&D panel.
-	 * 
-	 * @param c
-	 * @param rNDPanel
-	 * @param name
-	 */
-	private void createRNDPanel(Colony c, JPanel rNDPanel, String name) {
-		
-		////////// Show Statistics on Research and Development //////////
-		
-		AttributePanel rdGrid = new AttributePanel(6, 2);
-		rdGrid.setBorder(new EmptyBorder(5, 5, 5, 5));
-		rdGrid.setBorder(BorderFactory.createTitledBorder(" Research and Development"));
-
-		rNDPanel.add(rdGrid, BorderLayout.CENTER);
-		
-		int researcherCache = c.getPopulation().getNumResearchers();
-		researcherCaches.put(c, researcherCache);
-		double researcherRateCache = c.getPopulation().getGrowthResearchers();
-		researcherRateCaches.put(c, researcherRateCache);
-		String researcherRateCacheString = researcherCache + " (" + Math.round(researcherRateCache * 10.0)/10.0 + ")";
-		JLabel researcherLabel = rdGrid.addRow("# of Researchers", researcherRateCacheString + "");
-		researcherLabels.put(c, researcherLabel);
-		
-		int engineerCache = c.getPopulation().getNumEngineers();
-		engineerCaches.put(c, engineerCache);
-		double engineerRateCache = c.getPopulation().getGrowthEngineers();
-		engineerRateCaches.put(c, engineerRateCache);
-		String engineerRateCacheString = engineerCache + " (" + Math.round(engineerRateCache * 10.0)/10.0 + ")";
-		JLabel engineerLabel = rdGrid.addRow("# of Engineers", engineerRateCacheString + "");
-		engineerLabels.put(c, engineerLabel);
-		
-		
-		int numResearchCache = c.getNumResearchProjects();
-		numResearchCaches.put(c, numResearchCache);
-		String numResearchCacheString = numResearchCache + " (" + Math.round(0 * 10.0)/10.0 + ")";
-		JLabel numResearchLabel = rdGrid.addRow("# Research Proj", numResearchCacheString + "");
-		numResearchLabels.put(c, numResearchLabel);
-		
-		int numDevelopmentCache = c.getNumDevelopmentProjects();
-		numDevelopmentCaches.put(c, numDevelopmentCache);
-		String numDevelopmentCacheString = numDevelopmentCache + " (" + Math.round(0 * 10.0)/10.0 + ")";
-		JLabel numDevelopmentLabel = rdGrid.addRow("# Development Proj", numDevelopmentCacheString + "");
-		numDevelopmentLabels.put(c, numDevelopmentLabel);
-		
-		double researchAreaCache = c.getResearchArea();
-		double researchAreaGrowthRateCache = c.getResearchAreaGrowthRate();
-		researchAreaCaches.put(c, researchAreaCache);
-		researchAreaGrowthRateCaches.put(c, researchAreaGrowthRateCache);
-		String researchAreaCacheString = Math.round(researchAreaCache * 10.0)/10.0
-				+ " (" + Math.round(researchAreaGrowthRateCache * 100.0)/100.0 + ")";
-		JLabel researchAreaLabel = rdGrid.addRow("Research Facility Area", researchAreaCacheString + "");
-		researchAreaLabels.put(c, researchAreaLabel);
-
-		double developmentAreaCache = c.getDevelopmentArea();
-		double developmentAreaGrowthRateCache = c.getDevelopmentAreaGrowthRate();
-		developmentAreaCaches.put(c, developmentAreaCache);
-		developmentAreaGrowthRateCaches.put(c, developmentAreaGrowthRateCache);
-		String developmentAreaCacheString = Math.round(developmentAreaCache * 10.0)/10.0
-				+ " (" + Math.round(developmentAreaGrowthRateCache * 100.0)/100.0 + ")";
-		JLabel developmentAreaLabel = rdGrid.addRow("Dev Facility Area", developmentAreaCacheString + "");
-		developmentAreaLabels.put(c, developmentAreaLabel);
-		
-		double activenessResearchCache = c.getAverageResearchActiveness();
-		activenessResearchCaches.put(c, activenessResearchCache);
-		String activenessResearchCacheString = Math.round(activenessResearchCache * 100.0)/100.0
-				+ " (" + Math.round(0 * 100.0)/100.0 + ")";
-		JLabel activenessResearchLabel = rdGrid.addRow("Research Activeness", activenessResearchCacheString + "");
-		activenessResearchLabels.put(c, activenessResearchLabel);
-		
-		double activenessDevelopmentCache = c.getAverageDevelopmentActiveness();
-		activenessDevelopmentCaches.put(c, activenessDevelopmentCache);
-		String activenessDevelopmentCacheString = Math.round(activenessDevelopmentCache * 100.0)/100.0
-				+ " (" + Math.round(0 * 100.0)/100.0 + ")";
-		JLabel activenessDevelopmentLabel = rdGrid.addRow("Dev Activeness", activenessDevelopmentCacheString + "");
-		activenessDevelopmentLabels.put(c, activenessDevelopmentLabel);
-				
-		double researchDemandCache = c.getResearchDemand();
-		researchDemandCaches.put(c, researchDemandCache);
-		String researchDemandCacheString = Math.round(researchDemandCache * 100.0)/100.0
-				+ " (" + Math.round(0 * 100.0)/100.0 + ")";
-		JLabel researchDemandLabel = rdGrid.addRow("Research Demand", researchDemandCacheString + "");
-		researchDemandLabels.put(c, researchDemandLabel);
-		
-		double developmentDemandCache = c.getDevelopmentDemand();
-		developmentDemandCaches.put(c, developmentDemandCache);
-		String developmentDemandCacheString = Math.round(developmentDemandCache * 100.0)/100.0
-				+ " (" + Math.round(0 * 100.0)/100.0 + ")";
-		JLabel developmentDemandLabel = rdGrid.addRow("Dev Demand", developmentDemandCacheString + "");
-		developmentDemandLabels.put(c, developmentDemandLabel);
-		
-		double researchValueCache = c.getTotalResearchValue();
-		researchValueCaches.put(c, researchValueCache);
-		String researchValueCacheString = Math.round(researchValueCache * 100.0)/100.0
-				+ " (" + Math.round(0 * 100.0)/100.0 + ")";
-		JLabel researchValueLabel = rdGrid.addRow("Research Values", researchValueCacheString + "");
-		researchValueLabels.put(c, researchValueLabel);
-		
-		double developmentValueCache = c.getTotalDevelopmentValue();
-		developmentValueCaches.put(c, developmentValueCache);
-		String developmentValueCacheString = Math.round(developmentValueCache * 100.0)/100.0
-				+ " (" + Math.round(0 * 100.0)/100.0 + ")";
-		JLabel developmentValueLabel = rdGrid.addRow("Dev Values", developmentValueCacheString + "");
-		developmentValueLabels.put(c, developmentValueLabel);
-	}
-	
-	/**
-	 * Creates the finance panel.
-	 */
-	private void createFinancePanel(Colony c, JPanel financePanel, String name) {
-		
-		AttributePanel financeGrid = new AttributePanel(1, 1);
-		financeGrid.setBorder(new EmptyBorder(5, 5, 5, 5));
-		financeGrid.setBorder(BorderFactory.createTitledBorder(" Financial Service"));
-
-		financePanel.add(financeGrid, BorderLayout.CENTER);
-	
-		double balanceCache = c.getFinance().getCurrentBalance();
-		balanceCaches.put(c, balanceCache);
-		String balanceCacheString = Math.round(balanceCache * 100.0)/100.0
-				+ " (" + Math.round(0 * 100.0)/100.0 + ")";
-		JLabel balanceLabel = financeGrid.addRow("Running Balance", balanceCacheString + "");
-		balanceLabels.put(c, balanceLabel);
-	}
-	
-	/**
-	 * Creates the diplomatic panel.
-	 */
-	private void createDiplomaticPanel() {
-		JPanel diplomaticPanel = new JPanel(new BorderLayout(20, 20));
-		tabPane.add(DIPLOMATIC_TAB, diplomaticPanel);
-
-		JPanel basePanel = new JPanel(new BorderLayout(20, 20));
-		basePanel.setBorder(new EmptyBorder(10, 10, 10, 10));
-		basePanel.setBorder(BorderFactory.createTitledBorder(" Lunar Colonies "));
-		diplomaticPanel.add(basePanel, BorderLayout.CENTER);
-		diplomaticPanel.setBorder(new EmptyBorder(5, 5, 5, 5));
-		
-		JTabbedPane colonyNameTabs = new JTabbedPane(SwingConstants.TOP);
-		
-		basePanel.add(colonyNameTabs, BorderLayout.NORTH);
-		
-		if (colonyList == null || colonyList.isEmpty())
-			return;
-				
-		for (Colony c: colonyList) {
-			
-			JPanel colonyMainPanel = new JPanel(new BorderLayout(5, 5));
-			
-			colonyMainPanel.setBorder(new EmptyBorder(15, 5, 5, 5));
-			
-			String name = c.getName();
-
-			colonyNameTabs.addTab(name, colonyMainPanel);
-						
-			JTabbedPane colonyTabs = new JTabbedPane(SwingConstants.LEFT);
-			
-			colonyMainPanel.add(colonyTabs, BorderLayout.CENTER);
-		
-			JPanel generalPanel = new JPanel(new BorderLayout(10, 10));
-			
-			JPanel financePanel = new JPanel(new BorderLayout(10, 10));
-					
-			JPanel rNDPanel = new JPanel(new BorderLayout(10, 10));
-			
-			// Name the general tab
-			colonyTabs.addTab("General", generalPanel);
-				
-			// Name the finance tab
-			colonyTabs.addTab("Finance", financePanel);
-
-			// Name the RND tab
-			colonyTabs.addTab("R&D", rNDPanel);
-			
-			// Make the general panel
-			createGeneralPanel(c, generalPanel, name);
-			
-			// Make the finance panel
-			createFinancePanel(c, financePanel, name);
-			
-			// Make the RNDpanel
-			createRNDPanel(c, rNDPanel, name);
-		}
-	}
-	
-	/**
-	 * Updates the lunar colony panel.
-	 */
-	private void updateLunarPanel() {
-		
-		if (colonyList != null && !colonyList.isEmpty()) {
-			
-			for (Colony c: colonyList) {
-
-				int newBed = c.getPopulation().getNumLodge();
-				double newBedRate = c.getPopulation().getGrowthLodge();
-				if (lodgingCaches.get(c) != newBed
-					 || lodgeGrowthRateCaches.get(c) != newBedRate) {
-					lodgingCaches.put(c, newBed);
-					lodgeGrowthRateCaches.put(c, newBedRate);
-					String bedRateCacheString = newBed + " (" + Math.round(newBedRate * 10.0)/10.0 + ")";
-					lodgingLabels.get(c).setText(bedRateCacheString);
-				}
-				
-				int newPop = c.getPopulation().getTotalPopulation();
-				double newPopRate = c.getPopulation().getGrowthTotalPopulation();
-				if (popCaches.get(c) != newPop
-					 || popRateCaches.get(c) != newPopRate) {
-					popCaches.put(c, newPop);
-					popRateCaches.put(c, newPopRate);
-					String popRateCacheString = newPop + " (" + Math.round(newPopRate * 10.0)/10.0 + ")";
-					popLabels.get(c).setText(popRateCacheString);
-				}
-	
-				int newTourist = c.getPopulation().getNumTourists();
-				double newTouristRate = c.getPopulation().getGrowthTourists();
-				if (touristCaches.get(c) != newTourist
-					 || touristRateCaches.get(c) != newTouristRate) {
-					touristCaches.put(c, newTourist);
-					touristRateCaches.put(c, newTouristRate);
-					String touristRateCacheString = newTourist + " (" + Math.round(newTouristRate * 10.0)/10.0 + ")";
-					touristLabels.get(c).setText(touristRateCacheString);
-				}
-				
-				int newResident = c.getPopulation().getNumResidents();
-				double newResidentRate = c.getPopulation().getGrowthResidents();
-				if (residentCaches.get(c) != newResident
-					 || residentRateCaches.get(c) != newResidentRate) {
-					residentCaches.put(c, newResident);
-					residentRateCaches.put(c, newResidentRate);
-					String residentRateCacheString = newResident + " (" + Math.round(newResidentRate * 10.0)/10.0 + ")";
-					residentLabels.get(c).setText(residentRateCacheString);
-				}
-				
-				int newResearcher = c.getPopulation().getNumResearchers();
-				double newResearcherRate = c.getPopulation().getGrowthResearchers();
-				if (researcherCaches.get(c) != newResearcher
-					 || researcherRateCaches.get(c) != newResearcherRate) {
-					researcherCaches.put(c, newResearcher);
-					researcherRateCaches.put(c, newResearcherRate);
-					String researcherRateCacheString = newResearcher + " (" + Math.round(newResearcherRate * 10.0)/10.0 + ")";
-					researcherLabels.get(c).setText(researcherRateCacheString);
-				}
-				
-				int newEngineer = c.getPopulation().getNumEngineers();
-				double newEngineerRate = c.getPopulation().getGrowthEngineers();
-				if (engineerCaches.get(c) != newEngineer
-					 || engineerRateCaches.get(c) != newEngineerRate) {
-					engineerCaches.put(c, newEngineer);
-					engineerRateCaches.put(c, newEngineerRate);
-					String engineerRateCacheString = newEngineer + " (" + Math.round(newEngineerRate * 10.0)/10.0 + ")";
-					engineerLabels.get(c).setText(engineerRateCacheString);
-				}
-				
-				double newResearchDemand = c.getResearchDemand();
-				if (researchDemandCaches.get(c) != newResearchDemand) {
-					researchDemandCaches.put(c, newResearchDemand);
-					String researchDemandCacheString = Math.round(newResearchDemand * 100.0)/100.0 
-							+ " (" + Math.round(0 * 10.0)/10.0 + ")";
-					researchDemandLabels.get(c).setText(researchDemandCacheString);
-				}
-				
-				double newResearchValue = c.getTotalResearchValue();
-				if (researchValueCaches.get(c) != newResearchValue) {
-					researchValueCaches.put(c, newResearchValue);
-					String researchValueCacheString = Math.round(newResearchValue * 100.0)/100.0 
-							+ " (" + Math.round(0 * 10.0)/10.0 + ")";
-					researchValueLabels.get(c).setText(researchValueCacheString);
-				}
-				
-				double newDevelopmentDemand = c.getDevelopmentDemand();
-				if (developmentDemandCaches.get(c) != newDevelopmentDemand) {
-					developmentDemandCaches.put(c, newDevelopmentDemand);
-					String developmentDemandCacheString = Math.round(newDevelopmentDemand * 100.0)/100.0 
-							+ " (" + Math.round(0 * 10.0)/10.0 + ")";
-					developmentDemandLabels.get(c).setText(developmentDemandCacheString);
-				}
-				
-				double newDevelopmentValue = c.getTotalDevelopmentValue();
-				if (developmentValueCaches.get(c) != newDevelopmentValue) {
-					developmentValueCaches.put(c, newDevelopmentValue);
-					String developmentValueCacheString = Math.round(newDevelopmentValue * 100.0)/100.0 
-							+ " (" + Math.round(0 * 10.0)/10.0 + ")";
-					developmentValueLabels.get(c).setText(developmentValueCacheString);
-				}
-				
-				double newActivenessResearch = c.getAverageResearchActiveness();
-				if (activenessResearchCaches.get(c) != newActivenessResearch) {
-					activenessResearchCaches.put(c, newActivenessResearch);
-					String activenessResearchCacheString = Math.round(newActivenessResearch * 10.0)/10.0 
-							+ " (" + Math.round(0 * 10.0)/10.0 + ")";
-					activenessResearchLabels.get(c).setText(activenessResearchCacheString);
-				}
-				
-				double newActivenessDevelopment = c.getAverageDevelopmentActiveness();
-				if (activenessDevelopmentCaches.get(c) != newActivenessDevelopment) {
-					activenessDevelopmentCaches.put(c, newActivenessDevelopment);
-					String activenessDevelopmentCacheString = Math.round(newActivenessDevelopment * 10.0)/10.0 
-							+ " (" + Math.round(0 * 10.0)/10.0 + ")";
-					activenessDevelopmentLabels.get(c).setText(activenessDevelopmentCacheString);
-				}
-				
-				double newResearchArea = c.getResearchArea();
-				double newResearchAreaGrowthRateCache = c.getResearchAreaGrowthRate();
-				if (researchAreaCaches.get(c) != newResearchArea
-						|| researchAreaGrowthRateCaches.get(c) != newResearchAreaGrowthRateCache) {
-					researchAreaCaches.put(c, newResearchArea);
-					researchAreaGrowthRateCaches.put(c, newResearchAreaGrowthRateCache);
-					String researchAreaCacheString = Math.round(newResearchArea * 10.0)/10.0 
-							+ " (" + Math.round(newResearchAreaGrowthRateCache * 100.0)/100.0 + ")";
-					researchAreaLabels.get(c).setText(researchAreaCacheString);
-				}
-				
-				double newDevelopmentArea = c.getDevelopmentArea();
-				double newDevelopmentAreaGrowthRateCache = c.getDevelopmentAreaGrowthRate();
-				if (developmentAreaCaches.get(c) != newDevelopmentArea
-						|| developmentAreaGrowthRateCaches.get(c) != newDevelopmentAreaGrowthRateCache) {
-					developmentAreaCaches.put(c, newDevelopmentArea);
-					developmentAreaGrowthRateCaches.put(c, newDevelopmentAreaGrowthRateCache);
-					String developmentAreaCacheString = Math.round(newDevelopmentArea * 10.0)/10.0 
-							+ " (" + Math.round(newDevelopmentAreaGrowthRateCache * 100.0)/100.0 + ")";
-					developmentAreaLabels.get(c).setText(developmentAreaCacheString);
-				}
-				
-				int newNumResearch = c.getNumResearchProjects();
-				if (numResearchCaches.get(c) != newNumResearch) {
-					numResearchCaches.put(c, newNumResearch);
-					String numResearchCacheString = newNumResearch + " (" + Math.round(0 * 10.0)/10.0 + ")";
-					numResearchLabels.get(c).setText(numResearchCacheString);
-				}
-				
-				int newNumDevelopment = c.getNumDevelopmentProjects();
-				if (numDevelopmentCaches.get(c) != newNumDevelopment) {
-					numDevelopmentCaches.put(c, newNumDevelopment);
-					String numDevelopmentCacheString = newNumDevelopment + " (" + Math.round(0 * 10.0)/10.0 + ")";
-					numDevelopmentLabels.get(c).setText(numDevelopmentCacheString);
-				}
-				
-				double newTotalArea = Math.round(c.getTotalArea() * 10.0)/10.0;
-				if (totalAreaCaches.get(c) != newTotalArea) {
-					totalAreaCaches.put(c, newTotalArea);
-					totalAreaLabels.get(c).setText(newTotalArea + " SM");
-				}
-				
-				double newAreaPerPerson = Math.round(newTotalArea / newPop * 10.0)/10.0;			
-				if (areaPerPersonCaches.get(c) != newAreaPerPerson) {
-					areaPerPersonCaches.put(c, newAreaPerPerson);
-					areaPerPersonLabels.get(c).setText(newAreaPerPerson + " SM");
-				}
-				
-				// Set up the tooltip for the total area
-				totalAreaLabels.get(c).setToolTipText(
-						generateZoneAreaToolTip(c.getZones()));
-			}
-		}
-	}
-	
-	/**
-	 * Generates a tool tip describing a Crop Spec.
-	 * 
-	 * @param cs
-	 * @return
-	 */
-	private String generateZoneAreaToolTip(Set<Zone> zoneSet) {
-		List<Zone> zonelist = new ArrayList<>(zoneSet);
-		Collections.sort(zonelist, new ZoneComparator());
-		
-		StringBuilder result = new StringBuilder();
-		
-		result.append(HTML);
-			
-		for (Zone z: zonelist) {
-			result.append(z.getZoneType().getName()).append(COLON)
-				.append(Math.round(z.getArea() * 10.0)/10.0).append(SM).append(BR);
-		}
-		
-		return result.append(END_HTML).toString();
-	}
-
-	public class ZoneComparator implements Comparator<Zone> {
-	    @Override
-	    public int compare(Zone z1, Zone z2) {
-	        return z1.getZoneType().getName().compareTo(z2.getZoneType().getName()); 
-	    }
-	}
-	
-	/**
-	 * Creates the panel for Agriculture.
-	 */
-	private void createAgriculturePanel() {
-
-		JPanel topPanel = new JPanel(new BorderLayout());
-		tabPane.add(AGRICULTURE_TAB, topPanel);
-
-		JPanel migPanel = new JPanel(new MigLayout());
-		migPanel.setBorder(BorderFactory.createTitledBorder(" Growing Crop "));
-		topPanel.add(migPanel, BorderLayout.CENTER);
-		 
-		JPanel buildingPanel = new JPanel();
-		buildingPanel.setBorder(BorderFactory.createTitledBorder(" Select a Farm "));	
-		buildingPanel.setToolTipText("Choose a farm from the building combobox in this settlement");
-		
-		greenhouseBldgs = settlement.getBuildingManager().getBuildings(FunctionType.FARMING);
-		
-		constructBuildingBox(settlement, greenhouseBldgs);
-		buildingPanel.add(buildingBox);
-
-		migPanel.add(buildingPanel, "gap unrelated");
-		
-		// Create spinner panel
-		JPanel spinnerPanel = new JPanel();
-		spinnerPanel.setBorder(BorderFactory.createTitledBorder(" Crop Area "));
-	
-		SpinnerModel spinnerModel = new SpinnerNumberModel(10, 1, 50, 1);
-
-		
-		// Go to that selected settlement
-		Building bldg = (Building)buildingBox.getSelectedItem();
-		Farming farm = null;
-		int currentArea = 0;
-		if (bldg != null) {
-			farm = bldg.getFarming();
-			currentArea = farm.getDesignatedCropArea();
-		}
-		spinnerModel.setValue(currentArea);
-				
-		areaSpinner = new JSpinner(spinnerModel);
-		
-		// 1. Get the editor component of your spinner:
-		Component spinnerEditor = areaSpinner.getEditor();
-		// 2. Get the text field of your spinner's editor:
-		JFormattedTextField jftf = ((JSpinner.DefaultEditor) spinnerEditor).getTextField();
-		// 3. Set a default size to the text field:
-		jftf.setColumns(6);
-		spinnerPanel.add(areaSpinner);
-		spinnerPanel.setToolTipText("Change the growing area (in sq meters) for each crop in a selected farm");
-		
-		areaSpinner.addChangeListener(e -> {
-			int newArea = (int)spinnerModel.getValue();
-			logger.info(settlement, "Setting Growing Area per Crop (in sq meters) to " + newArea + ".");
-			
-			if (!greenhouseBldgs.isEmpty()) {
-				for (Building b: greenhouseBldgs) {
-					b.getFarming().setDesignatedCropArea(newArea);
-					logger.info(b, newArea + " SM.");
-				}
-			}
-		});
-		
-		migPanel.add(spinnerPanel);
-		
-	}
-
-	  
-	public int getGrowingArea() {
-		return (int)areaSpinner.getModel().getValue();
-	}
-
-	
-	
-	private void createComputingPanel() {
-		JPanel panel = new JPanel(new BorderLayout());
-		tabPane.add(COMPUTING_TAB, panel);
-
-		JPanel topPanel = new JPanel(new BorderLayout(20, 20));
-		panel.add(topPanel, BorderLayout.NORTH);
-	}
-	
-	
-	private void createEngineeringPanel() {
-		JPanel panel = new JPanel(new BorderLayout());
-		tabPane.add(ENGINEERING_TAB, panel);
-
-		JPanel topPanel = new JPanel(new BorderLayout(20, 20));
-		panel.add(topPanel, BorderLayout.NORTH);
-	}
-
-	
-	/**
-	 * Creates the logistic panel for operation of tasks.
-	 */
-	private void createLogisticPanel() {
-		JPanel mainPanel = new JPanel(new BorderLayout());
-		tabPane.add(LOGISTIC_TAB, mainPanel);
-		tabPane.setSelectedComponent(mainPanel);
-
-	    JPanel centerPanel = new JPanel(new BorderLayout());
-	    mainPanel.add(centerPanel, BorderLayout.CENTER);
-	    mainPanel.add(new JLabel("  "), BorderLayout.WEST);
-	    mainPanel.add(new JLabel("  "), BorderLayout.EAST);
-
-		JPanel topPanel = new JPanel(new BorderLayout());
-		centerPanel.add(topPanel, BorderLayout.NORTH);
-
-		JPanel topBorderPanel = new JPanel(new BorderLayout());
-		topPanel.add(topBorderPanel, BorderLayout.NORTH);
-
-		JPanel midPanel = new JPanel(new BorderLayout());
-		centerPanel.add(midPanel, BorderLayout.CENTER);
-
-		JPanel southPanel = new JPanel(new BorderLayout());
-		centerPanel.add(southPanel, BorderLayout.SOUTH);
-		
-		// Create the person combo box
-		createPersonCombobox(topBorderPanel);
-
-		// Create the task combo box
-		createTaskCombobox(topBorderPanel);
-
-		// Create the task queue list
-		createTaskQueueList(midPanel);
-
-		// Create the log book panel
-		createLogBookPanel(midPanel);
-	}
-
-	/**
-	 * Creates a digging panel.
-	 * 
-	 * @return
-	 */
-	private JPanel createDiggingOverride() {
-		JPanel borderPanel = new JPanel(new BorderLayout(0, 0));
-		borderPanel.setBorder(new EmptyBorder(0, 0, 0, 0));
-		borderPanel.setBorder(BorderFactory.createTitledBorder(" In-Situ Resources "));
-		borderPanel.setToolTipText("Override the ice and regolith digging");
-
-		// Create override panel.
-		JPanel overridePanel = new JPanel(new GridLayout(2, 1, 5, 0));
-		overridePanel.setAlignmentX(CENTER_ALIGNMENT);		
-		borderPanel.add(overridePanel, BorderLayout.WEST);
-
-		// Create DIG_LOCAL_REGOLITH override check box.
-		overrideDigLocalRegolithCB = new JCheckBox("Suspend Digging Regolith     ");
-		overrideDigLocalRegolithCB.setAlignmentX(CENTER_ALIGNMENT);
-		overrideDigLocalRegolithCB.setToolTipText("Can only execute this task as a planned EVA"); 
-		overrideDigLocalRegolithCB.addActionListener(arg0 -> settlement.setProcessOverride(OverrideType.DIG_LOCAL_REGOLITH, overrideDigLocalRegolithCB.isSelected()));
-		overrideDigLocalRegolithCB.setSelected(settlement.getProcessOverride(OverrideType.DIG_LOCAL_REGOLITH));
-		overridePanel.add(overrideDigLocalRegolithCB);
-		
-		// Create DIG_LOCAL_ICE override check box.
-		overrideDigLocalIceCB = new JCheckBox("Suspend Digging Ice     ");
-		overrideDigLocalIceCB.setAlignmentX(CENTER_ALIGNMENT);
-		overrideDigLocalIceCB.setToolTipText("Can only execute this task as a planned EVA"); 
-		overrideDigLocalIceCB.addActionListener(arg0 -> settlement.setProcessOverride(OverrideType.DIG_LOCAL_ICE, overrideDigLocalIceCB.isSelected()));
-		overrideDigLocalIceCB.setSelected(settlement.getProcessOverride(OverrideType.DIG_LOCAL_ICE));
-		overridePanel.add(overrideDigLocalIceCB);
-		
-		AttributePanel probabilityPanel = new AttributePanel(2);
-		probabilityPanel.setAlignmentX(CENTER_ALIGNMENT);	
-		probabilityPanel.setBorder(new EmptyBorder(2, 5, 2, 5));
-		probabilityPanel.setBorder(BorderFactory.createTitledBorder(" Digging Probability "));
-		probabilityPanel.setToolTipText("The current ice and regolith digging probability score for this settlement");
-		
-		// Get the ice and regolith probability scores
-		double iceProb = settlement.getIceDemandCache();
-		double regolithProb = settlement.getRegolithDemandCache();
-		iceProbLabel = probabilityPanel.addRow("Ice Value", "");
-		regolithProbLabel = probabilityPanel.addRow("Regolith Value", "");
-		iceProbLabel.setText(Math.round(iceProb * 100.0)/100.0 + "");
-		regolithProbLabel.setText(Math.round(regolithProb * 100.0)/100.0 + "");
-		
-		borderPanel.add(probabilityPanel, BorderLayout.CENTER);
-		
-		return borderPanel;
-	}
-	
-	/**
-	 * Creates a water rationing emergency panel.
-	 * 
-	 * @param topPanel
-	 */
-	public JPanel createWaterRationingPanel() {
-		// Create panel.
-		JPanel emerPanel = new JPanel(new BorderLayout());
-		emerPanel.setBorder(new EmptyBorder(0, 0, 0, 0));
-		emerPanel.setBorder(BorderFactory.createTitledBorder(" State of Emergency Thresholds "));
-		emerPanel.setToolTipText("Adjust the threshold for triggering the state of emergency for this settlement");
-	
-		AttributePanel currentPanel = new AttributePanel(2);
-		currentPanel.setAlignmentX(CENTER_ALIGNMENT);	
-		emerPanel.add(currentPanel, BorderLayout.CENTER);
-			
-		// Get the water rationing 
-		int currentLevel = settlement.getRationing().getRationingLevel();
-		clevelLabel = currentPanel.addRow("Current Water Rationing Level", "");
-		clevelLabel.setText(currentLevel + "");
-		
-		// Set up a textfield for inputting water rationing emergency limit
-		waterLimitTextField = new JTextField(10); 
-		waterLimitTextField.setAlignmentX(Component.LEFT_ALIGNMENT);
-		waterLimitTextField.setText(settlement.getRationing().getEmergencyLevel() + "");
-		
-		currentPanel.addLabelledItem("Emergency Water Rationing Level", waterLimitTextField, 
-				"Please input the Emergency Water Rationing Level Limit as an integer");
-	
-		return emerPanel;
-	}
-	
-	/**
-	 * Is it a double number ?
-	 * 
-	 * @param input
-	 * @return
-	 */
-	public static boolean isDouble(String input) {
-	    try {
-	        Double.parseDouble(input);
-	        return true;
-	    } catch (NumberFormatException e) {
-	        return false;
-	    }
-	}
-	
-	/**
-	 * Creates the person combo box.
-	 *
-	 * @param panel
-	 */
-	private void createPersonCombobox(JPanel panel) {
-      	// Set up combo box model.
-		setUpPersonComboBox(settlement);
-
-		JPanel comboBoxPanel = new JPanel(new BorderLayout());
-		comboBoxPanel.add(personBox);
-
-		JPanel crewPanel = new JPanel(new FlowLayout(FlowLayout.CENTER));
-		crewPanel.add(comboBoxPanel);
-
-		crewPanel.setBorder(BorderFactory.createTitledBorder(" Crew Member "));
-		crewPanel.setToolTipText("Choose the crew member to give a task order");
-		personBox.setToolTipText("Choose the crew member to give a task order");
-
-	    panel.add(crewPanel, BorderLayout.WEST);
-	}
-
-	/**
-	 * Creates the task combo box.
-	 *
-	 * @param panel
-	 */
-	private void createTaskCombobox(JPanel panel) {
-		DefaultComboBoxModel<TaskFactory> taskComboBoxModel = new DefaultComboBoxModel<>();
-      	// Set up combo box model.
-	    taskComboBoxModel.addAll(MetaTaskUtil.getPersonTaskFactories());
-
-		// Create comboBox.
-		JComboBoxMW<TaskFactory> taskComboBox = new JComboBoxMW<>(taskComboBoxModel);
-		taskComboBox.setMaximumRowCount(10);
-
-		JPanel comboBoxPanel = new JPanel(new FlowLayout(FlowLayout.CENTER));
-		comboBoxPanel.add(taskComboBox);
-
-		JPanel taskPanel = new JPanel(new BorderLayout());
-		taskPanel.add(comboBoxPanel, BorderLayout.CENTER);
-
-		taskPanel.setBorder(BorderFactory.createTitledBorder(" Task Order "));
-		taskPanel.setToolTipText("Choose a task order to give");
-		taskComboBox.setToolTipText("Choose a task order to give");
-
-		// Create a button panel
-	    JPanel buttonPanel = new JPanel(new FlowLayout(FlowLayout.CENTER));
-	    taskPanel.add(buttonPanel, BorderLayout.SOUTH);
-
-		// Create the add button
-	    JButton addButton = new JButton(Msg.getString("BuildingPanelFarming.addButton")); //$NON-NLS-1$
-		addButton.setPreferredSize(new Dimension(80, 25));
-		addButton.addActionListener(e -> {
-				Person selected = (Person) personBox.getSelectedItem();
-				TaskFactory task = (TaskFactory) taskComboBox.getSelectedItem();
-				selected.getMind().getTaskManager().addPendingTask(new BasicTaskJob(task,
-													new RatingScore(1D)), true);
-
-				logBookTA.append(masterClock.getMarsTime().getTruncatedDateTimeStamp()
-						+ " - Assigning '" + task.getName() + "' to " + selected + "\n");
-		        listUpdate();
-				repaint();
-		});
-		buttonPanel.add(addButton);
-		
-		// Create the delete button
-		JButton delButton = new JButton(Msg.getString("BuildingPanelFarming.delButton")); //$NON-NLS-1$
-		delButton.setPreferredSize(new Dimension(80, 25));
-		delButton.addActionListener(evt -> {
-			if (!list.isSelectionEmpty() && (list.getSelectedValue() != null)) {
-				deleteATask();
-				listUpdate();
-		    	repaint();
-			}
-		});
-		buttonPanel.add(delButton);
-
-	    panel.add(taskPanel, BorderLayout.CENTER);
-	}
-
-	/**
-	 * Creates the task queue list.
-	 *
-	 * @param panel
-	 */
-	private void createTaskQueueList(JPanel panel) {
-
-	    JLabel label = new JLabel("Task Queue", SwingConstants.CENTER);
-		StyleManager.applySubHeading(label);
-		label.setBorder(new MarsPanelBorder());
-
-	    JPanel taskQueuePanel = new JPanel(new BorderLayout());
-	    taskQueuePanel.add(label, BorderLayout.NORTH);
-
-	    JPanel queueListPanel = new JPanel(new BorderLayout());
-		queueListPanel.add(taskQueuePanel, BorderLayout.NORTH);
-
-		// Create scroll panel for population list.
-		listScrollPanel = new JScrollPane();
-		listScrollPanel.setBorder(BorderFactory.createLineBorder(Color.LIGHT_GRAY));
-
-		// Create list model
-		listModel = new ListModel();
-
-		// Create list
-		list = new JList<>(listModel);
-		listScrollPanel.setViewportView(list);
-		list.addListSelectionListener(event -> {
-		        if (!event.getValueIsAdjusting() && event != null){
-					deleteATask();
-		        }
-		});
-
-		queueListPanel.add(listScrollPanel, BorderLayout.CENTER);
-		
-		panel.add(queueListPanel, BorderLayout.EAST); // 2nd add
-	}
-
-
-	/**
-	 * Creates the log book panel for recording task orders.
-	 *
-	 * @param panel
-	 */
-	private void createLogBookPanel(JPanel panel) {
-
-		JLabel logLabel = new JLabel("Log Book", SwingConstants.CENTER);
-		StyleManager.applySubHeading(logLabel);
-		logLabel.setBorder(new MarsPanelBorder());
-
-	    JPanel logPanel = new JPanel(new BorderLayout());
-	    logPanel.add(logLabel, BorderLayout.NORTH);
-
-		// Create an text area
-		JPanel textPanel = new JPanel(new BorderLayout()); 
-	    textPanel.add(logPanel, BorderLayout.NORTH);
-
-		logBookTA = new JTextArea(8, 25);
-		logBookTA.setOpaque(false);
-		logBookTA.setEditable(false);
-		JScrollPane scrollTextArea = new JScrollPane (logBookTA,
-				   ScrollPaneConstants.VERTICAL_SCROLLBAR_ALWAYS,
-				   ScrollPaneConstants.HORIZONTAL_SCROLLBAR_ALWAYS);
-
-		// Monitor the vertical scroll of jta
-		new SmartScroller(scrollTextArea, SmartScroller.VERTICAL, SmartScroller.END);
-
-		textPanel.add(scrollTextArea, BorderLayout.CENTER);
-		
-	    panel.add(textPanel, BorderLayout.CENTER);
-	}
-	
-	/**
-	 * Creates the mission tab panel.
-	 */
-	private void createMissionPanel() {
-		JPanel panel = new JPanel(new BorderLayout());
-		tabPane.add(MISSION_TAB, panel);
-
-		policyMainPanel = new JPanel(new BorderLayout());
-		panel.add(policyMainPanel, BorderLayout.NORTH);
-		policyMainPanel.setPreferredSize(new Dimension(200, 125));
-		policyMainPanel.setMaximumSize(new Dimension(200, 125));
-
-		// Create a button panel
-		JPanel buttonPanel = new JPanel(new GridLayout(4,1));
-		policyMainPanel.add(buttonPanel, BorderLayout.CENTER);
-
-		buttonPanel.setBorder(BorderFactory.createTitledBorder("Trading policy "));
-		buttonPanel.setToolTipText("Select your trading policy with other settlements");
-
-		ButtonGroup group0 = new ButtonGroup();
-		ButtonGroup group1 = new ButtonGroup();
-
-		r0 = new JRadioButton(CAN_INITIATE, true);
-		r1 = new JRadioButton(CANNOT_INITIATE);
-
-		// Set up initial conditions
-		if (settlement.isMissionEnable(MissionType.TRADE)) {
-			r0.setSelected(true);
-			r1.setSelected(false);
-		}
-		else {
-			r0.setSelected(false);
-			r1.setSelected(true);
-		}
-
-		// Set up initial conditions
-		boolean noTrading = false;
-
-		r2 = new JRadioButton(ACCEPT_NO, noTrading);
-		r3 = new JRadioButton(ACCEPT, !noTrading);
-
-		JLabel selectLabel = new JLabel(" Choose :");
-		selectLabel.setMinimumSize(new Dimension(150, 25));
-		selectLabel.setPreferredSize(new Dimension(150, 25));
-
-		JPanel innerPanel = new JPanel(new BorderLayout());
-		innerPanel.add(selectLabel, BorderLayout.NORTH);
-
-		// Set settlement check boxes
-		tradingPartnersPanel = new JPanel();
-		tradingPartnersPanel.setLayout(new BoxLayout(tradingPartnersPanel, BoxLayout.Y_AXIS));
-		setupTradingSettlements();
-
-		innerPanel.add(tradingPartnersPanel, BorderLayout.CENTER);
-
-		JScrollPane innerScroll = new JScrollPane(innerPanel);
-
-		r2.setSelected(false);
-		r3.setSelected(true);
-		r3.setText(ACCEPT + SEE_RIGHT);
-		policyMainPanel.add(innerScroll, BorderLayout.EAST);
-
-		group0.add(r0);
-		group0.add(r1);
-
-		group1.add(r2);
-		group1.add(r3);
-
-		buttonPanel.add(r0);
-		buttonPanel.add(r1);
-		buttonPanel.add(r2);
-		buttonPanel.add(r3);
-
-		PolicyRadioActionListener actionListener = new PolicyRadioActionListener();
-		r0.addActionListener(actionListener);
-		r1.addActionListener(actionListener);
-		r2.addActionListener(actionListener);
-		r3.addActionListener(actionListener);
-
-		JPanel prefPanel = new JPanel(new FlowLayout());
-		panel.add(prefPanel, BorderLayout.CENTER);
-		prefPanel.setBorder(BorderFactory.createTitledBorder("Preferences"));
-		prefPanel.setToolTipText("Modify your settlement preference");
-		
-		prefButton = new JButton();
-		prefPanel.add(prefButton);
-		prefButton.setText("Go to " + settlement.getName());
-		prefButton.addActionListener(e -> {
-			Settlement selected = (Settlement) settlementBox.getSelectedItem();
-			getDesktop().showDetails(selected);
-			repaint();
-		});
-
-	}
-
-	/**
-	 * Sets up trading settlements.
-	 */
-	private void setupTradingSettlements() {
-		tradingPartnersPanel.removeAll();
-
-		tradingPartners = new HashMap<>();
-		for(Settlement s : getOtherSettlements()) {
-			JCheckBox cb = new JCheckBox(s.getName(), settlement.isAllowedTradeMission(s));
-			cb.addItemListener(e -> {
-				boolean selected = e.getStateChange() == ItemEvent.SELECTED;
-				Settlement s1 = tradingPartners.get(((JCheckBox) e.getSource()).getText());
-				settlement.setAllowTradeMissionFromASettlement(s1, selected);
-			});
-
-
-			tradingPartnersPanel.add(cb);
-			tradingPartners.put(s.getName(), s);
-		}
-	}
-
-	/**
-	 * Action Listener for trading mission policy.
-	 */
-	class PolicyRadioActionListener implements ActionListener {
-	    @Override
-	    public void actionPerformed(ActionEvent event) {
-	        JRadioButton button = (JRadioButton) event.getSource();
-
-	        if (button == r0) {
-				logger.config("r0 selected");
-	        	settlement.setMissionDisable(MissionType.TRADE, false);
-	        } else if (button == r1) {
-	        	logger.config("r1 selected");
-	        	settlement.setMissionDisable(MissionType.TRADE, true);
-	        } else if (button == r2) {
-	        	logger.config("r2 selected");
-		        disableAllCheckedSettlement();
-				r3.setText(ACCEPT);
-				policyMainPanel.setEnabled(false);
-	        } else if (button == r3) {
-	        	logger.config("r3 selected");
-				r3.setText(ACCEPT + SEE_RIGHT);
-				policyMainPanel.setEnabled(true);
-	        }
-	    }
-	}
-
-	/**
-	 * Creates the resource panel.
-	 */
-	private void createResourcePanel() {
-		JPanel panel = new JPanel(new BorderLayout());
-		tabPane.add(RESOURCE_TAB, panel);
-
-		JPanel topPanel = new JPanel(new BorderLayout(20, 20));
-		panel.add(topPanel, BorderLayout.NORTH);
-
-		// Create the checkbox for dig local regolith and ice override
-		topPanel.add(createDiggingOverride(), BorderLayout.NORTH);
- 
-		// Create a water rationing panel
-		topPanel.add(createWaterRationingPanel(), BorderLayout.CENTER);
-		
-		// Create a button panel
-		JPanel buttonPanel = new JPanel(new GridLayout(5,1));
-		topPanel.add(buttonPanel, BorderLayout.SOUTH);
-
-		buttonPanel.setBorder(BorderFactory.createTitledBorder(" Pausing Interval"));
-		buttonPanel.setToolTipText("Select the time interval for automatic simulation pausing");
-
-		ButtonGroup group = new ButtonGroup();
-
-		r0 = new JRadioButton("None", true);
-		r1 = new JRadioButton("250 millisols");
-		r2 = new JRadioButton("333 millisols");
-		r3 = new JRadioButton("500 millisols");
-		r4 = new JRadioButton("1 sol");
-
-		group.add(r0);
-		group.add(r1);
-		group.add(r2);
-		group.add(r3);
-		group.add(r4);
-
-		buttonPanel.add(r0);
-		buttonPanel.add(r1);
-		buttonPanel.add(r2);
-		buttonPanel.add(r3);
-		buttonPanel.add(r4);
-
-		RadioButtonActionListener actionListener = new RadioButtonActionListener();
-		r0.addActionListener(actionListener);
-		r1.addActionListener(actionListener);
-		r2.addActionListener(actionListener);
-		r3.addActionListener(actionListener);
-		r4.addActionListener(actionListener);
-
-	}
-
-	class RadioButtonActionListener implements ActionListener {
-	    @Override
-	    public void actionPerformed(ActionEvent event) {
-	        JRadioButton button = (JRadioButton) event.getSource();
-
-	        if (button == r0) {
-	        	masterClock.setCommandPause(false, 1000);
-	        } else if (button == r1) {
-	        	masterClock.setCommandPause(true, 250);
-	        } else if (button == r2) {
-	        	masterClock.setCommandPause(true, 333.333);
-	        } else if (button == r3) {
-	        	masterClock.setCommandPause(true, 500);
-	        } else if (button == r4) {
-	        	masterClock.setCommandPause(true, 999.999);
-	        }
-	    }
-	}
-
-	public void createSafetyPanel() {
-		JPanel panel = new JPanel(new BorderLayout());
-		tabPane.add(SAFETY_TAB, panel);
-
-		JPanel topPanel = new JPanel(new BorderLayout(20, 20));
-		panel.add(topPanel, BorderLayout.NORTH);
-	}
-
-	public void createSciencePanel() {
-		JPanel panel = new JPanel(new BorderLayout());
-		tabPane.add(SCIENCE_TAB, panel);
-
-		JPanel topPanel = new JPanel(new BorderLayout(20, 20));
-		panel.add(topPanel, BorderLayout.NORTH);
-	}
-
-    /**
-     * Returns a list of other settlements.
-     *
-     * @return sample long list data
-     */
-    protected List<Settlement> getOtherSettlements() {
-    	List<Settlement> list0 = new ArrayList<>(unitManager.getSettlements());
-    	list0.remove(settlement);
-    	
-        return list0;
-    }
-
-	/**
-	 * Picks a task and delete it.
-	 */
-	public void deleteATask() {
-		PendingTask n = list.getSelectedValue();
-		if (n != null) {
-			((Person) personBox.getSelectedItem()).getMind().getTaskManager().removePendingTask(n);
-			logBookTA.append("Delete '" + n + "' from the list of task orders.\n");
-		}
-		else
-			listUpdate();
-	}
-
-	public void listUpdate() {
-		listModel.update();
- 		list.validate();
- 		list.revalidate();
- 		list.repaint();
- 		listScrollPanel.validate();
- 		listScrollPanel.revalidate();
- 		listScrollPanel.repaint();
-	}
-
-	public boolean isNavPointsMapTabOpen() {
-        return tabPane.getSelectedIndex() == 1;
-	}
-
-	/**
-	 * Updates the window as time has changed.
-	 * 
-	 * @param pulse The Clock advance
-	 */
-	@Override
-	public void update(ClockPulse pulse) {
-		update();
-	}
-	
-	/**
-	 * Updates the window
-	 */ 
-	public void update() {
-
-		// Update list
-		listUpdate();
-		// Update lunar colonies
-		updateLunarPanel();
-		// Update the greenhouse building list
-		updateGreenhouses();
-		// Update the ice and regolith probability scores
-		updateIceRegolithProbability();
-		// Update the water rationing
-		updateWaterRationing();
-	}
-
-	private void updateIceRegolithProbability() {
-		// Get the ice and regolith probability scores 
-		double iceProb = settlement.getIceDemandCache();
-		double regolithProb = settlement.getRegolithDemandCache();
-		iceProbLabel.setText(Math.round(iceProb * 100.0)/100.0 + "");
-		regolithProbLabel.setText(Math.round(regolithProb * 100.0)/100.0 + "");
-	}
-	
-	private void updateWaterRationing() {
-		
-		// Get the water rationing 
-		int currentLevel = settlement.getRationing().getRationingLevel();
-		clevelLabel.setText(currentLevel + "");
-		
-		int limit = 0;
-
-		
-		if (isDouble(waterLimitTextField.getText())) {
-			double limitDouble = Double.parseDouble(waterLimitTextField.getText());
-			limit = (int)limitDouble;
-		}
-		else {
-			try {
-				limit = Integer.parseInt(waterLimitTextField.getText());
-			    settlement.getRationing().setEmergencyLevel(limit);
-			} catch (NumberFormatException e) {
-			    JOptionPane.showMessageDialog(this, 
-			    		"Please enter a valid integer for the emergency water rationing level", 
-			    		"Input Error", JOptionPane.ERROR_MESSAGE);  
-			}
-		}
-	}
-	
-	
-	/**
-	 * Updates the greenhouse list.
-	 */
-	private void updateGreenhouses() {
-		List<Building> newList = settlement.getBuildingManager().getBuildings(FunctionType.FARMING);
-		
-		if (!greenhouseBldgs.equals(newList)) {
-			greenhouseBldgs = newList;
-			ComboBoxModel<Building> model = buildingBox.getModel();
-			((BuildingComboBoxModel)model).replaceGreenhouses(settlement, newList);
-		}		
-	}
-	
-	private void disableAllCheckedSettlement() {
-		for(Component c : tradingPartnersPanel.getComponents()) {
-			((JCheckBox) c).setSelected(false);
-		}
-	}
-
-	/**
-	 * Lists model for the tasks in queue.
-	 */
-	private class ListModel extends AbstractListModel<PendingTask> {
-
-	    /** default serial id. */
-	    private static final long serialVersionUID = 1L;
-
-	    private List<PendingTask> list = new ArrayList<>();
-
-	    private ListModel() {
-	    	Person selected = (Person) personBox.getSelectedItem();
-
-	    	if (selected != null) {
-	        	List<PendingTask> tasks = selected.getMind().getTaskManager().getPendingTasks();
-		        if (tasks != null)
-		        	list.addAll(tasks);
-	    	}
-	    }
-
-        @Override
-        public PendingTask getElementAt(int index) {
-        	PendingTask result = null;
-
-            if ((index >= 0) && (index < list.size())) {
-                result = list.get(index);
-            }
-
-            return result;
-        }
-
-        @Override
-        public int getSize() {
-        	if (list == null)
-        		return 0;
-        	return list.size();
-        }
-
-        /**
-         * Updates the list model.
-         */
-        public void update() {
-        	Person selected = (Person) personBox.getSelectedItem();
-        	
-        	if (selected != null) {
-	        	List<PendingTask> newTasks = selected.getMind().getTaskManager().getPendingTasks();
-	
-	        	if (newTasks != null) {
-                // if the list contains duplicate items, it somehow pass this test
-		    		    if (list.size() != newTasks.size() || !list.containsAll(newTasks) || !newTasks.containsAll(list)) {	
-		                list = new ArrayList<>(newTasks);
-		                fireContentsChanged(this, 0, getSize());
-		    		    }
-	        	}
-        	}
-        }
-	}
-	
-	/**
-	 * Inner class combo box model for settlements.
-	 */
-	public class SettlementComboBoxModel extends DefaultComboBoxModel<Settlement>
 		implements EntityListener {
 
 		/**
@@ -3733,5 +1825,4 @@
 		list = null;
 		cc = null;
 	}
-}
->>>>>>> 36eb30b8
+}