--- conflicted
+++ resolved
@@ -9,7 +9,6 @@
 
 <H2>Version History</H2>
 <hr>
-<<<<<<< HEAD
 
 <H3> 3.7.0  (__ ___ 2023) </H3>
 
@@ -29,13 +28,11 @@
 <OL>
 
 <hr>
-=======
 <H3> Version 3.6.1 (28 Aug 2023) </H3>
 <H4>FIXES :</H4>
 <OL>
 	<LI>NPE when creating a new Settlement after a reload - <a href="https://github.com/mars-sim/mars-sim/issues/1005">#1005</a></LI>
 <OL>
->>>>>>> 0ac7103f
   
 <H3> 3.6.0 (21 Aug 2023) </H3>
 
