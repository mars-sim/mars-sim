--- conflicted
+++ resolved
@@ -8,17 +8,14 @@
 <BODY>
 <div id="my_message"><H2> What's New </H2></div>
 
-<<<<<<< HEAD
 <H3> Version 3.7.0 (__ ___ 2023) </H3>
 
-=======
 <H3> Version 3.6.1 (28 Aug 2023) </H3>
 <H4>FIXES :</H4>
 <OL>
 	<LI>NPE when creating a new Settlement after a reload - <a href="https://github.com/mars-sim/mars-sim/issues/1005">#1005</a></LI>
 <OL>
 <H3> Version 3.6.0 (21 Aug 2023) </H3>
->>>>>>> 0ac7103f
 <H4>A. CORE ENGINE IMPROVEMENTS :</H4>
 <OL>
   <LI></LI>
