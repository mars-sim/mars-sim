<!DOCTYPE html>
<HTML>
<HEAD>
<META http-equiv="Content-Type" content="text/html; charset=UTF-8">
<TITLE>Mars Simulation Project - What's New</TITLE>
<LINK rel="stylesheet" href="../msp.css">
</HEAD>
<BODY>
<div id="my_message"><H2>What's New in v3.5.0</H2></div>
<center>3rd December 2022</center>

<H4> CORE ENGINE IMPROVEMENTS :</H4>
<OL>
<<<<<<< HEAD
  <LI>Settlement Task backlog. This is a list of Tasks that are specific to a Settlement.
    This backlog is maintained as a shared pool from which the Workers can accept these Tasks for work.</LI>
=======
  <LI>   Parts : Add silica aerogel as transparent rooftop tiles. </LI>
  <LI> Mission : Add deadline on rover mission departure. Split the Embarking phase into loading & departing. </LI> 
  <LI>   Shift : Add shift manager to handle work shift change and add on leave status. </LI> 
>>>>>>> 0c510bb0
</OL>
  
<H4> UI IMPROVEMENT :</H4>
<OL>
  <LI>New tab to the Monitor Tool to show the Task Backlog in a Settlement</LI>
</OL>  

<H4> FIXES :</H4>
<OL>
  <LI></LI>
<OL>

<br>
<hr>

<P>Back to <a href="userguild.html">User Guide</a>
&nbsp;&nbsp;&nbsp;&nbsp;&nbsp;&nbsp;&nbsp;&nbsp;
Go to <a href="version_history.html">Version History</a></P>

</BODY>
</HTML><|MERGE_RESOLUTION|>--- conflicted
+++ resolved
@@ -11,14 +11,11 @@
 
 <H4> CORE ENGINE IMPROVEMENTS :</H4>
 <OL>
-<<<<<<< HEAD
-  <LI>Settlement Task backlog. This is a list of Tasks that are specific to a Settlement.
+  <LI>Settlement : Task backlog. This is a list of Tasks that are specific to a Settlement.
     This backlog is maintained as a shared pool from which the Workers can accept these Tasks for work.</LI>
-=======
   <LI>   Parts : Add silica aerogel as transparent rooftop tiles. </LI>
   <LI> Mission : Add deadline on rover mission departure. Split the Embarking phase into loading & departing. </LI> 
   <LI>   Shift : Add shift manager to handle work shift change and add on leave status. </LI> 
->>>>>>> 0c510bb0
 </OL>
   
 <H4> UI IMPROVEMENT :</H4>
